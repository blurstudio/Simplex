/*
Copyright 2016, Blur Studio

This file is part of Simplex.

Simplex is free software: you can redistribute it and/or modify
it under the terms of the GNU Lesser General Public License as published by
the Free Software Foundation, either version 3 of the License, or
(at your option) any later version.

Simplex is distributed in the hope that it will be useful,
but WITHOUT ANY WARRANTY; without even the implied warranty of
MERCHANTABILITY or FITNESS FOR A PARTICULAR PURPOSE.  See the
GNU Lesser General Public License for more details.

You should have received a copy of the GNU Lesser General Public License
along with Simplex.  If not, see <http://www.gnu.org/licenses/>.
*/
#include "simplex.h"

using namespace simplex;

using std::vector;
using std::pair;
using std::make_pair;
using std::string;
using std::unordered_set;
using std::unordered_map;
using std::array;
using std::min;
using std::max;


double doSoftMin(double X, double Y) {
	if (isZero(X) || isZero(Y)) return 0.0;
	if (X < Y) std::swap(X, Y);

	double n = 4.0;
	double h = 0.025;
	double p = 2.0;
	double q = 1.0 / p;

	double d = 2.0 * (powf(1.0 + h, q) - powf(h, q));
	double s = powf(h, q);
	double z = powf(powf(X, p) + h, q) + powf(powf(Y, p) + h, q) - powf(powf(X - Y, p) + h, q);
	return (z - s) / d;
}



/* * CLASS SHAPE * */
bool Shape::parseJSONv1(const rapidjson::Value &val, size_t index, Simplex *simp){
	if(!val.IsString()) return false;
	string name(val.GetString());
	simp->shapes.push_back(Shape(name, index));
	return true;
}

bool Shape::parseJSONv2(const rapidjson::Value &val, size_t index, Simplex *simp){
	if (!val.IsObject()) return false;

	auto nameIt = val.FindMember("name");
	if (nameIt == val.MemberEnd()) return false;
	if (!nameIt->value.IsString()) return false;

	string name(nameIt->value.GetString());
	simp->shapes.push_back(Shape(name, index));
	return true;
}



/* * CLASS PROGRESSION * */
size_t Progression::getInterval(double tVal, const vector<double> &times) const{
	if (times.size() <= 1){
		return 0;
	}
	else if (tVal >= times[times.size() - 2]){
		return times.size() - 2;
	}
	else if (tVal < times[0]){
		return 0;
	}
	else{
		// the percent for the current segment of tVal
		// and the corresponding basis values
		for (size_t i=0; i<times.size()-2; ++i){
			if (times[i] <= tVal && tVal < times[i+1]){
				return i;
			}
		}
		return 0;
	}
}

vector<pair<Shape*, double> > Progression::getSplineOutput(double tVal, double mul) const{
	if (
		(pairs.size() <= 2) ||
		(tVal < pairs[0].second) && (tVal > pairs[pairs.size()-1].second)
	){
		return getLinearOutput(tVal);
	}

	vector<Shape*> shapes;
	vector<double> st;
	for (auto it = pairs.begin(); it != pairs.end(); ++it){
		shapes.push_back(it->first);
		st.push_back(it->second);
	}
	size_t interval = getInterval(tVal, st);
	vector<pair<Shape*, double> > out;

	double start = st[interval];
	double end = st[interval + 1];

	//# compute the catmull-rom basis multipliers
	double x = (tVal - start) / (end - start);
	double x2 = x*x;
	double x3 = x2*x;
	double v0 = (-0.5*x3 + 1.0*x2 - 0.5*x);
	double v1 = (1.5*x3 - 2.5*x2 + 1.0);
	double v2 = (-1.5*x3 + 2.0*x2 + 0.5*x);
	double v3 = (0.5*x3 - 0.5*x2);

	if (interval == 0) { // deal with input tangent
		out.push_back(std::make_pair(shapes[0], mul * (v1 + v0 + v0)));
		out.push_back(std::make_pair(shapes[1], mul * (v2 - v0)));
		out.push_back(std::make_pair(shapes[2], mul * (v3)));
	}
	else if (interval == st.size() - 2) { // deal with output tangent
		out.push_back(std::make_pair(shapes[shapes.size() - 3], mul * (v0)));
		out.push_back(std::make_pair(shapes[shapes.size() - 2], mul * (v1 - v3)));
		out.push_back(std::make_pair(shapes[shapes.size() - 1], mul * (v2 + v3 + v3)));
	}
	else {
		out.push_back(std::make_pair(shapes[interval - 1], mul * v0));
		out.push_back(std::make_pair(shapes[interval + 0], mul * v1));
		out.push_back(std::make_pair(shapes[interval + 1], mul * v2));
		out.push_back(std::make_pair(shapes[interval + 2], mul * v3));
	}
	return out;
}

vector<pair<Shape*, double> > Progression::getLinearOutput(double tVal, double mul) const{
	vector<pair<Shape*, double> > out;
	vector<double> times;
	for (auto it=pairs.begin(); it!=pairs.end(); ++it){
		times.push_back(it->second);
	}
	size_t idx = getInterval(tVal, times);
	double u = (tVal - times[idx]) / (times[idx+1] - times[idx]);
    out.push_back(std::make_pair(pairs[idx].first, mul * (1.0-u)));
	out.push_back(std::make_pair(pairs[idx+1].first, mul * u));
	return out;
}

vector<pair<Shape*, double> > Progression::getOutput(double tVal, double mul) const{
	if (interp == ProgType::spline)
		return getSplineOutput(tVal, mul);
	else // if (interp == ProgType::linear)
		return getSplineOutput(tVal, mul);
}

bool Progression::parseJSONv1(const rapidjson::Value &val, size_t index, Simplex *simp){
	if (!val.IsArray()) return false;

	vector<pair<Shape*, double> > pairs;
	const rapidjson::Value &jindices = val[1];
	const rapidjson::Value &jweights = val[2];
	if (!jweights.IsArray() || !jindices.IsArray()) return false;

	rapidjson::SizeType j;
	for (j = 0; j<jindices.Size(); ++j){
		if (!jindices[j].IsInt()) return false;
		if (!jweights[j].IsNumber()) return false;
		size_t x = (size_t)jindices[j].GetInt();
		double y = (double)jweights[j].GetDouble();
		if (x >= simp->shapes.size()) return false;
		pairs.push_back(make_pair(&simp->shapes[x], y));
	}

	if (!val[0u].IsString()) return false;
	string name(val[0u].GetString());
	
	ProgType interp = ProgType::spline;

	if (val.Size() > 3){
		if (!val[3].IsString()) return false;
		string interpStr = val[3].GetString();
		if (interpStr == "linear") {
			interp = ProgType::linear;
		}
	}
	simp->progs.push_back(Progression(name, pairs, interp));
	return true;
}

bool Progression::parseJSONv2(const rapidjson::Value &val, size_t index, Simplex *simp){
	if (!val.IsObject()) return false;

	auto nameIt = val.FindMember("name");
	if (nameIt == val.MemberEnd()) return false;
	if (!nameIt->value.IsString()) return false;

	auto pairsIt = val.FindMember("pairs");
	if (pairsIt == val.MemberEnd()) return false;
	if (!pairsIt->value.IsArray()) return false;

	auto interpIt = val.FindMember("interp");
	if (interpIt == val.MemberEnd()) return false;
	if (!interpIt->value.IsString()) return false;

	string name(nameIt->value.GetString());

	string interpStr(nameIt->value.GetString());
	ProgType interp = ProgType::spline;
	if (interpStr == "linear") interp = ProgType::linear;

	vector<pair<Shape*, double> > pairs;

	auto &pairsVal = pairsIt->value;
	for (auto it = pairsVal.Begin(); it != pairsVal.End(); ++it){
		auto &ival = *it;
		if (!ival.IsArray()) return false;
		if (!ival[0].IsInt()) return false;
		if (!ival[1].IsDouble()) return false;

		size_t x = (size_t)ival[0].GetInt();
		double y = (double)ival[1].GetDouble();

		if (x >= simp->shapes.size()) return false;
		pairs.push_back(make_pair(&simp->shapes[x], y));
	}
	simp->progs.push_back(Progression(name, pairs, interp));
	return true;
}

/* * CLASS SHAPE CONTROLLER * */
void ShapeController::solve(std::vector<double> &accumulator, double &maxAct) const {
	double vm = fabs(value * multiplier);
	if (vm > maxAct) maxAct = vm;

	vector<pair<Shape*, double> > shapeVals = prog->getOutput(value, multiplier);
	for (const auto &svp: shapeVals){
		accumulator[svp.first->getIndex()] += svp.second;
	}
}


/* * CLASS SLIDER * */
bool Slider::parseJSONv1(const rapidjson::Value &val, size_t index, Simplex *simp){
	if (!val[0u].IsString()) return false;
	if (!val[1].IsInt()) return false;

	string name(val[0u].GetString()); // needs to be 0u
	size_t slidx = size_t(val[1].GetInt());

	if (slidx >= simp->progs.size()) return false;
	simp->sliders.push_back(Slider(name, &simp->progs[slidx], index));
	return true;
}

bool Slider::parseJSONv2(const rapidjson::Value &val, size_t index, Simplex *simp){
	if (!val.IsObject()) return false;

	auto nameIt = val.FindMember("name");
	if (nameIt == val.MemberEnd()) return false;
	if (!nameIt->value.IsString()) return false;

	auto progIt = val.FindMember("prog");
	if (progIt == val.MemberEnd()) return false;
	if (!progIt->value.IsInt()) return false;

	string name(nameIt->value.GetString());
	size_t slidx = size_t(progIt->value.GetInt());
	
	if (slidx >= simp->progs.size()) return false;
	simp->sliders.push_back(Slider(name, &simp->progs[slidx], index));
	return true;
}


/* * CLASS COMBO * */
void Combo::storeValue(
		const std::vector<double> &values,
		const std::vector<double> &posValues,
		const std::vector<double> &clamped,
		const std::vector<bool> &inverses){

	if (isFloater) return;

	double mn, mx, allMul=1.0, allSum=0.0;
	mn = std::numeric_limits<double>::infinity();
	mx = -mn;

	for (const auto &state: stateList){
		double val = state.first->getValue();
		double tar = state.second;
		
		// Specifically this instead of isNegative()
		// because isNegative returns true for 0.0
		bool valNeg = !isPositive(val);
		bool tarNeg = !isPositive(tar);

		if (valNeg != tarNeg) return;
		if (valNeg) val = -val;

		val = (val > MAXVAL) ? MAXVAL : val;
		allMul *= val;
		allSum += val;
		if (val < mn) mn = val;
		if (val > mx) mx = val;
	}

	switch (solveType){
		case ComboSolve::min:
			value = mn;
			break;
		case ComboSolve::softMin:
			value = doSoftMin(mx, mn);
			break;
		case ComboSolve::allMul:
			value = allMul;
			break;
		case ComboSolve::extMul:
			value = mx * mn;
			break;
		case ComboSolve::mulAvgExt:
			if (isZero(mx + mn))
				value = 0.0;
			else
				value = 2 * (mx * mn) / (mx + mn);
			break;
		case ComboSolve::mulAvgAll:
			if (isZero(allSum))
				value = 0.0;
			else
				value = stateList.size() * allMul / allSum;
			break;
		case ComboSolve::None:
			value = (exact) ? mn : doSoftMin(mx, mn);
			break;
		default:
			value = mn;
	}
}

bool Combo::parseJSONv1(const rapidjson::Value &val, size_t index, Simplex *simp){
	if (!val[0u].IsString()) return false;
	if (!val[1].IsInt()) return false;
	const rapidjson::Value &jcstate = val[2];
	vector<pair<Slider*, double> > state;
	
	bool isFloater = false;
	rapidjson::SizeType j;
	for (j = 0; j<jcstate.Size(); ++j){
		if (!jcstate[j][0u].IsInt()) return false;
		if (!jcstate[j][1].IsNumber()) return false;
		size_t slidx = (size_t) jcstate[j][0u].GetInt();
		double slval = jcstate[j][1].GetDouble();

		if (!floatEQ(fabs(slval), 1.0, EPS) && !isZero(slval))
			isFloater = true;

		if (slidx >= simp->sliders.size()) return false;
		state.push_back(make_pair(&simp->sliders[slidx], slval));
	}

	string name(val[0u].GetString());
	size_t pidx = (size_t)val[1].GetInt();
	if (pidx >= simp->progs.size()) return false;
	if (isFloater)
		simp->floaters.push_back(Floater(name, &simp->progs[pidx], index, state, isFloater));
	simp->combos.push_back(Combo(name, &simp->progs[pidx], index, state, isFloater, ComboSolve::None));
	return true;
}

bool Combo::parseJSONv2(const rapidjson::Value &val, size_t index, Simplex *simp){
	if (!val.IsObject()) return false;

	auto nameIt = val.FindMember("name");
	if (nameIt == val.MemberEnd()) return false;
	if (!nameIt->value.IsString()) return false;

	auto progIt = val.FindMember("prog");
	if (progIt == val.MemberEnd()) return false;
	if (!progIt->value.IsInt()) return false;

	auto pairsIt = val.FindMember("pairs");
	if (pairsIt == val.MemberEnd()) return false;
	if (!pairsIt->value.IsArray()) return false;
	string name(nameIt->value.GetString());

	ComboSolve solveType = ComboSolve::None;
	auto solveIt = val.FindMember("solve");
	if (solveIt != val.MemberEnd()) {
		if (!solveIt->value.IsString()) return false;
		string solve(solveIt->value.GetString());
		if (solve == "min") solveType = ComboSolve::min;
		else if (solve == "softMin") solveType = ComboSolve::softMin;
		else if (solve == "allMul") solveType = ComboSolve::allMul;
		else if (solve == "extMul") solveType = ComboSolve::extMul;
		else if (solve == "mulAvgExt") solveType = ComboSolve::mulAvgExt;
		else if (solve == "mulAvgAll") solveType = ComboSolve::mulAvgAll;
		else if (solve == "None") solveType = ComboSolve::None;
	}

	vector<pair<Slider*, double> > state;
	bool isFloater = false;
	auto &pairsVal = pairsIt->value;
	for (auto it = pairsVal.Begin(); it != pairsVal.End(); ++it){
		auto &ival = *it;
		if (!ival.IsArray()) return false;
		if (!ival[0].IsInt()) return false;
		if (!ival[1].IsDouble()) return false;

		size_t slidx = (size_t)ival[0].GetInt();
		double slval = (double)ival[1].GetDouble();
		if (!floatEQ(fabs(slval), 1.0, EPS) && !isZero(slval))
			isFloater = true;
		if (slidx >= simp->sliders.size()) return false;
		state.push_back(make_pair(&simp->sliders[slidx], slval));
	}

	size_t pidx = (size_t)progIt->value.GetInt();
	if (pidx >= simp->progs.size()) return false;
	if (isFloater)
		simp->floaters.push_back(Floater(name, &simp->progs[pidx], index, state, isFloater));
	// because a floater is still considered a combo
	// I need to add it to the list for indexing purposes
	simp->combos.push_back(Combo(name, &simp->progs[pidx], index, state, isFloater, solveType));
	return true;
}


/* * CLASS TRAVERSAL * */
void Traversal::storeValue(
		const std::vector<double> &values,
		const std::vector<double> &posValues,
		const std::vector<double> &clamped,
		const std::vector<bool> &inverses) {

	double val = progressCtrl->getValue();
	double mul = multiplierCtrl->getValue();
	if (progressCtrl->sliderType()) {
		if (valueFlip != inverses[progressCtrl->getIndex()]) return;
		if (valueFlip) val = -val;
	}
	if (multiplierCtrl->sliderType()) {
		if (multiplierFlip != inverses[multiplierCtrl->getIndex()]) return;
		if (multiplierFlip) mul = -mul;
	}
	value = val;
	multiplier = mul;
}

bool Traversal::parseJSONv1(const rapidjson::Value &val, size_t index, Simplex *simp){
	if (!val[0u].IsString()) return false;
	if (!val[1].IsInt()) return false;
	if (!val[2].IsString()) return false;
	if (!val[3].IsInt()) return false;
	if (!val[4].IsBool()) return false;
	if (!val[5].IsString()) return false;
	if (!val[6].IsInt()) return false;
	if (!val[7].IsBool()) return false;

	string name(val[0u].GetString()); // needs to be 0u
	size_t progIdx = (size_t)val[1].GetInt();
	string pctype(val[2].GetString());
	size_t pcidx = (size_t)val[3].GetInt();
	bool pcFlip = val[4].GetBool();
	string mctype(val[5].GetString());
	size_t mcidx = (size_t)val[6].GetInt();
	bool mcFlip = val[7].GetBool();

	ShapeController *pcItem;
	if (!pctype.empty() && pctype[0] == 's') {
		if (pcidx >= simp->sliders.size()) return false;
		pcItem = &simp->sliders[pcidx];
	}
	else {
		if (pcidx >= simp->combos.size()) return false;
		pcItem = &simp->combos[pcidx];
	}

	ShapeController *mcItem;
	if (!mctype.empty() && mctype[0] == 'c') {
		if (mcidx >= simp->sliders.size()) return false;
		mcItem = &simp->sliders[mcidx];
	}
	else {
		if (mcidx >= simp->combos.size()) return false;
		mcItem = &simp->combos[mcidx];
	}

	if (progIdx >= simp->progs.size()) return false;
	simp->traversals.push_back(Traversal(name, &simp->progs[progIdx], index, pcItem, mcItem, pcFlip, mcFlip));
	return true;
}

bool Traversal::parseJSONv2(const rapidjson::Value &val, size_t index, Simplex *simp){
	if (!val.IsObject()) return false;

	auto nameIt = val.FindMember("name");
	if (nameIt == val.MemberEnd()) return false;
	if (!nameIt->value.IsString()) return false;

	auto progIt = val.FindMember("prog");
	if (progIt == val.MemberEnd()) return false;
	if (!progIt->value.IsInt()) return false;

	auto ptIt = val.FindMember("progressType");
	if (ptIt == val.MemberEnd()) return false;
	if (!ptIt->value.IsString()) return false;

	auto pcIt = val.FindMember("progressControl");
	if (pcIt == val.MemberEnd()) return false;
	if (!pcIt->value.IsInt()) return false;

	auto pfIt = val.FindMember("progressFlip");
	if (pfIt == val.MemberEnd()) return false;
	if (!pfIt->value.IsBool()) return false;

	auto mtIt = val.FindMember("multiplierType");
	if (mtIt == val.MemberEnd()) return false;
	if (!mtIt->value.IsString()) return false;

	auto mcIt = val.FindMember("multiplierControl");
	if (mcIt == val.MemberEnd()) return false;
	if (!mcIt->value.IsInt()) return false;

	auto mfIt = val.FindMember("multiplierFlip");
	if (mfIt == val.MemberEnd()) return false;
	if (!mfIt->value.IsBool()) return false;

	string name(nameIt->value.GetString());
	size_t pidx = (size_t)progIt->value.GetInt();
	string pctype(ptIt->value.GetString());
	string mctype(mtIt->value.GetString());
	size_t pcidx = (size_t)pcIt->value.GetInt();
	size_t mcidx = (size_t)mcIt->value.GetInt();
	bool pcFlip = pfIt->value.GetBool();
	bool mcFlip = mfIt->value.GetBool();

	ShapeController *pcItem;
	if (!pctype.empty() && pctype[0] == 's') {
		if (pcidx >= simp->sliders.size()) return false;
		pcItem = &simp->sliders[pcidx];
	}
	else {
		if (pcidx >= simp->combos.size()) return false;
		pcItem = &simp->combos[pcidx];
	}

	ShapeController *mcItem;
	if (!mctype.empty() && mctype[0] == 's') {
		if (mcidx >= simp->sliders.size()) return false;
		mcItem = &simp->sliders[mcidx];
	}
	else {
		if (mcidx >= simp->combos.size()) return false;
		mcItem = &simp->combos[mcidx];
	}

	if (pidx >= simp->progs.size()) return false;
	simp->traversals.push_back(Traversal(name, &simp->progs[pidx], index, pcItem, mcItem, pcFlip, mcFlip));
	return true;
}


/* * CLASS SIMPLEX * */
void Simplex::clearValues(){
	for (auto &x : sliders) x.clearValue();
	for (auto &x : combos) x.clearValue();
	for (auto &x : floaters) x.clearValue();
	for (auto &x : traversals) x.clearValue();
}

void Simplex::setExactSolve(bool exact){
	for (auto &x : combos) x.setExact(exact);
}

std::vector<double> Simplex::solve(const std::vector<double> &vec){
	// The solver should simply follow this pattern:
	// Ask each top level thing to store its value
	// Ask each shape controller for its contribution to the output
	std::vector<double> posVec, clamped, output;
	std::vector<bool> inverses;
	rectify(vec, posVec, clamped, inverses);
	for (auto &x : sliders)
		x.storeValue(vec, posVec, clamped, inverses);
	for (auto &x : combos)
		x.storeValue(vec, posVec, clamped, inverses);
	for (auto &x : spaces)
		x.storeValue(vec, posVec, clamped, inverses);
	for (auto &x : traversals)
		x.storeValue(vec, posVec, clamped, inverses);
	
	output.resize(shapes.size());
	double maxAct = 0.0;

	for (auto &x : sliders)
		x.solve(output, maxAct);
	for (auto &x : combos)
		x.solve(output, maxAct);
	for (auto &x : floaters)
		x.solve(output, maxAct);
	for (auto &x : traversals)
		x.solve(output, maxAct);

	// set the rest value properly
	output[0] = 1.0 - maxAct;
	return output;
}

Simplex::Simplex(const string &json){
	parseJSON(json);
}

Simplex::Simplex(const char *json){
	parseJSON(string(json));
}

<<<<<<< HEAD
bool Simplex::parseJSONv1(const rapidjson::Document &d){
=======
bool Simplex::parseJSONversion(const rapidjson::Document &d, unsigned version){
	// Must have these
	if (!d.HasMember("shapes")) return false;
	if (!d.HasMember("progressions")) return false;
	if (!d.HasMember("sliders")) return false;

>>>>>>> 0ea46eaa
	const rapidjson::Value &jshapes = d["shapes"];
	const rapidjson::Value &jsliders = d["sliders"];
	const rapidjson::Value &jprogs = d["progressions"];

	if (!jshapes.IsArray()) return false;
	if (!jsliders.IsArray()) return false;
	if (!jprogs.IsArray()) return false;

	rapidjson::SizeType i;
	bool ret;
	for (i = 0; i<jshapes.Size(); ++i){
		if (version == 2)
			ret = Shape::parseJSONv2(jshapes[i], (size_t)i, this);
		else
			ret = Shape::parseJSONv1(jshapes[i], (size_t)i, this);
		if (!ret) return false;
	}

	for (i = 0; i<jprogs.Size(); ++i){
		if (version == 2)
			ret = Progression::parseJSONv2(jprogs[i], (size_t)i, this);
		else
			ret = Progression::parseJSONv1(jprogs[i], (size_t)i, this);
		if (!ret) return false;
	}

	for (i = 0; i<jsliders.Size(); ++i){
		if (version == 2)
			ret = Slider::parseJSONv2(jsliders[i], (size_t)i, this);
		else
			ret = Slider::parseJSONv1(jsliders[i], (size_t)i, this);
		if (!ret) return false;
	}

<<<<<<< HEAD
	for (i = 0; i<jcombos.Size(); ++i){
		const rapidjson::Value &jcstate = jcombos[i][2];
		vector<pair<Slider*, double> > state;
		
		for (j = 0; j<jcstate.Size(); ++j){
			if (!jcstate[j][0u].IsInt()) return false;
			if (!jcstate[j][1].IsNumber()) return false;
			state.push_back(make_pair(&this->sliders[size_t(jcstate[j][0u].GetInt())], double(jcstate[j][1].GetDouble())));
=======
	if (d.HasMember("combos")){
		const rapidjson::Value &jcombos = d["combos"];
		if (!jcombos.IsArray()) return false;
		for (i = 0; i<jcombos.Size(); ++i){
			if (version == 2)
				ret = Combo::parseJSONv2(jcombos[i], (size_t)i, this);
			else
				ret = Combo::parseJSONv1(jcombos[i], (size_t)i, this);
			if (!ret) return false;
>>>>>>> 0ea46eaa
		}
	}

	if (d.HasMember("traversals")){
		const rapidjson::Value &jtravs = d["traversals"];
		if (!jtravs.IsArray()) return false;
		for (i = 0; i<jtravs.Size(); ++i){
			if (version == 2)
				ret = Traversal::parseJSONv2(jtravs[i], (size_t)i, this);
			else
				ret = Traversal::parseJSONv1(jtravs[i], (size_t)i, this);
			if (!ret) return false;
		}
	}

	loaded = true;
	return true;
}

<<<<<<< HEAD
bool Simplex::parseJSONv2(const rapidjson::Document &d){
	const rapidjson::Value &jshapes = d["shapes"];
	const rapidjson::Value &jsliders = d["sliders"];
	const rapidjson::Value &jcombos = d["combos"];
	const rapidjson::Value &jprogs = d["progressions"];

	if (!jshapes.IsArray()) return false;
	if (!jsliders.IsArray()) return false;
	if (!jcombos.IsArray()) return false;
	if (!jprogs.IsArray()) return false;

	rapidjson::SizeType i;

	for (i = 0; i<jshapes.Size(); ++i){
        auto &shapeVal = jshapes[i];

		if (!jshapes[i].IsObject()) return false;

        auto nameIt = jshapes[i].FindMember("name");
        if (nameIt == jshapes[i].MemberEnd()) return false;
        if (!nameIt->value.IsString()) return false;

        string name(nameIt->value.GetString());

        Shape s(name, (size_t)i);

		this->shapes.push_back(s);
		this->shapeMap[name] = &this->shapes[this->shapes.size() - 1];
	}

	for (i = 0; i<jprogs.Size(); ++i){
        auto &progVal = jprogs[i];

		if (!progVal.IsObject()) return false;

        auto nameIt = progVal.FindMember("name");
        if (nameIt == progVal.MemberEnd()) return false;
        if (!nameIt->value.IsString()) return false;

        auto pairsIt = progVal.FindMember("pairs");
        if (pairsIt == progVal.MemberEnd()) return false;
        if (!pairsIt->value.IsArray()) return false;

        auto interpIt = progVal.FindMember("interp");
        if (interpIt == progVal.MemberEnd()) return false;
        if (!interpIt->value.IsString()) return false;

        string name(nameIt->value.GetString());
        string interp(nameIt->value.GetString());
        vector<pair<Shape*, double> > pairs;

        auto &pairsVal = pairsIt->value;
        for (auto it = pairsVal.Begin(); it != pairsVal.End(); ++it){
			auto &ival = *it;
			if (!ival.IsArray()) return false;
            if (!ival[0].IsInt()) return false;
            if (!ival[1].IsDouble()) return false;

            size_t x = (size_t)ival[0].GetInt();
            double y = (double)ival[1].GetDouble();
            pairs.push_back(make_pair(&this->shapes[x], y));
        }

        Progression p(name, pairs, interp); // needs to be 0u
        this->progs.push_back(std::move(p));
        this->progMap[name] = &this->progs[this->progs.size() - 1];
    }

	for (i = 0; i<jsliders.Size(); ++i){
        auto &sliVal = jsliders[i];
		if (!sliVal.IsObject()) return false;

        auto nameIt = sliVal.FindMember("name");
        if (nameIt == sliVal.MemberEnd()) return false;
        if (!nameIt->value.IsString()) return false;

        auto progIt = sliVal.FindMember("prog");
        if (progIt == sliVal.MemberEnd()) return false;
        if (!progIt->value.IsInt()) return false;

        string name(nameIt->value.GetString());
        size_t slidx = size_t(progIt->value.GetInt());

		Slider s(name, &this->progs[slidx], this);
		this->sliders.push_back(std::move(s));
		this->sliderMap[name] = &this->sliders[this->sliders.size() - 1];
    }

	for (i = 0; i<jcombos.Size(); ++i){
        auto &comboVal = jcombos[i];
		if (!comboVal.IsObject()) return false;

        auto nameIt = comboVal.FindMember("name");
        if (nameIt == comboVal.MemberEnd()) return false;
        if (!nameIt->value.IsString()) return false;

        auto progIt = comboVal.FindMember("prog");
        if (progIt == comboVal.MemberEnd()) return false;
        if (!progIt->value.IsInt()) return false;

        auto pairsIt = comboVal.FindMember("pairs");
        if (pairsIt == comboVal.MemberEnd()) return false;
        if (!pairsIt->value.IsArray()) return false;

        string name(nameIt->value.GetString());

		vector<pair<Slider*, double> > state;
        auto &pairsVal = pairsIt->value;
        for (auto it = pairsVal.Begin(); it != pairsVal.End(); ++it){
			auto &ival = *it;
			if (!ival.IsArray()) return false;
			if (!ival[0].IsInt()) return false;
			if (!ival[1].IsDouble()) return false;

            size_t x = (size_t)ival[0].GetInt();
            double y = (double)ival[1].GetDouble();
            state.push_back(make_pair(&this->sliders[x], y));
        }
        
        size_t pidx = (size_t)progIt->value.GetInt();
		Combo c(name, &this->progs[pidx], this, state);

		this->combos.push_back(std::move(c));
		this->comboMap[name] = &this->combos[this->combos.size() - 1];
    }

	this->loaded = true;
	return true;
}

=======
>>>>>>> 0ea46eaa
bool Simplex::parseJSON(const string &json){
	// Make sure when getting the 0 index from a rapidjson Value
	// always use rapidjson::SizeType, or 0u because the compiler
	// can't decide between 0 and a null string
<<<<<<< HEAD
	this->built = false;
	
	rapidjson::Document d;
	d.Parse<0>(json.c_str());

	this->hasParseError = false;
	if (d.HasParseError()){
		this->hasParseError = true;
		this->parseError = string(rapidjson::GetParseError_En(d.GetParseError()));
		this->parseErrorOffset = d.GetErrorOffset();
		return false;
	}

	if (!d.HasMember("shapes")) return false;
	if (!d.HasMember("sliders")) return false;
	if (!d.HasMember("combos")) return false;
	if (!d.HasMember("progressions")) return false;
	if (!d.HasMember("encodingVersion")) return false;

	const rapidjson::Value &ev = d["encodingVersion"];

	if (!ev.IsInt()) return false;

	auto encoding = ev.GetUint();
	if (encoding == 1) {
		return this->parseJSONv1(d);
	}
	else if (encoding == 2) {
		return this->parseJSONv2(d);
	}
	return false;
}

void Simplex::buildControlSpace(){
	this->built = true;
	size_t i;
	for (i=0; i<this->sliders.size(); ++i){
		this->controlSpace.addItem(&this->sliders[i]);
	}
=======
	built = false;
	
	rapidjson::Document d;
	d.Parse<0>(json.c_str());
>>>>>>> 0ea46eaa

	hasParseError = false;
	if (d.HasParseError()){
		hasParseError = true;
		parseError = string(rapidjson::GetParseError_En(d.GetParseError()));
		parseErrorOffset = d.GetErrorOffset();
		return false;
	}

	unsigned encoding = 1u;
	if (d.HasMember("encodingVersion")){
		const rapidjson::Value &ev = d["encodingVersion"];
		if (!ev.IsUint()) return false;
		encoding = ev.GetUint();
	}
	return parseJSONversion(d, encoding);
}



void Simplex::clear() {
	shapes.clear();
	progs.clear();
	sliders.clear();
	combos.clear();
	floaters.clear();
	spaces.clear();
	traversals.clear();

	built = false;
	loaded = false;
	hasParseError = false;
}


void Simplex::build() {
	spaces = TriSpace::buildSpaces(floaters);
	built = true;
}
<|MERGE_RESOLUTION|>--- conflicted
+++ resolved
@@ -621,16 +621,12 @@
 	parseJSON(string(json));
 }
 
-<<<<<<< HEAD
-bool Simplex::parseJSONv1(const rapidjson::Document &d){
-=======
 bool Simplex::parseJSONversion(const rapidjson::Document &d, unsigned version){
 	// Must have these
 	if (!d.HasMember("shapes")) return false;
 	if (!d.HasMember("progressions")) return false;
 	if (!d.HasMember("sliders")) return false;
 
->>>>>>> 0ea46eaa
 	const rapidjson::Value &jshapes = d["shapes"];
 	const rapidjson::Value &jsliders = d["sliders"];
 	const rapidjson::Value &jprogs = d["progressions"];
@@ -665,16 +661,6 @@
 		if (!ret) return false;
 	}
 
-<<<<<<< HEAD
-	for (i = 0; i<jcombos.Size(); ++i){
-		const rapidjson::Value &jcstate = jcombos[i][2];
-		vector<pair<Slider*, double> > state;
-		
-		for (j = 0; j<jcstate.Size(); ++j){
-			if (!jcstate[j][0u].IsInt()) return false;
-			if (!jcstate[j][1].IsNumber()) return false;
-			state.push_back(make_pair(&this->sliders[size_t(jcstate[j][0u].GetInt())], double(jcstate[j][1].GetDouble())));
-=======
 	if (d.HasMember("combos")){
 		const rapidjson::Value &jcombos = d["combos"];
 		if (!jcombos.IsArray()) return false;
@@ -684,7 +670,6 @@
 			else
 				ret = Combo::parseJSONv1(jcombos[i], (size_t)i, this);
 			if (!ret) return false;
->>>>>>> 0ea46eaa
 		}
 	}
 
@@ -704,189 +689,14 @@
 	return true;
 }
 
-<<<<<<< HEAD
-bool Simplex::parseJSONv2(const rapidjson::Document &d){
-	const rapidjson::Value &jshapes = d["shapes"];
-	const rapidjson::Value &jsliders = d["sliders"];
-	const rapidjson::Value &jcombos = d["combos"];
-	const rapidjson::Value &jprogs = d["progressions"];
-
-	if (!jshapes.IsArray()) return false;
-	if (!jsliders.IsArray()) return false;
-	if (!jcombos.IsArray()) return false;
-	if (!jprogs.IsArray()) return false;
-
-	rapidjson::SizeType i;
-
-	for (i = 0; i<jshapes.Size(); ++i){
-        auto &shapeVal = jshapes[i];
-
-		if (!jshapes[i].IsObject()) return false;
-
-        auto nameIt = jshapes[i].FindMember("name");
-        if (nameIt == jshapes[i].MemberEnd()) return false;
-        if (!nameIt->value.IsString()) return false;
-
-        string name(nameIt->value.GetString());
-
-        Shape s(name, (size_t)i);
-
-		this->shapes.push_back(s);
-		this->shapeMap[name] = &this->shapes[this->shapes.size() - 1];
-	}
-
-	for (i = 0; i<jprogs.Size(); ++i){
-        auto &progVal = jprogs[i];
-
-		if (!progVal.IsObject()) return false;
-
-        auto nameIt = progVal.FindMember("name");
-        if (nameIt == progVal.MemberEnd()) return false;
-        if (!nameIt->value.IsString()) return false;
-
-        auto pairsIt = progVal.FindMember("pairs");
-        if (pairsIt == progVal.MemberEnd()) return false;
-        if (!pairsIt->value.IsArray()) return false;
-
-        auto interpIt = progVal.FindMember("interp");
-        if (interpIt == progVal.MemberEnd()) return false;
-        if (!interpIt->value.IsString()) return false;
-
-        string name(nameIt->value.GetString());
-        string interp(nameIt->value.GetString());
-        vector<pair<Shape*, double> > pairs;
-
-        auto &pairsVal = pairsIt->value;
-        for (auto it = pairsVal.Begin(); it != pairsVal.End(); ++it){
-			auto &ival = *it;
-			if (!ival.IsArray()) return false;
-            if (!ival[0].IsInt()) return false;
-            if (!ival[1].IsDouble()) return false;
-
-            size_t x = (size_t)ival[0].GetInt();
-            double y = (double)ival[1].GetDouble();
-            pairs.push_back(make_pair(&this->shapes[x], y));
-        }
-
-        Progression p(name, pairs, interp); // needs to be 0u
-        this->progs.push_back(std::move(p));
-        this->progMap[name] = &this->progs[this->progs.size() - 1];
-    }
-
-	for (i = 0; i<jsliders.Size(); ++i){
-        auto &sliVal = jsliders[i];
-		if (!sliVal.IsObject()) return false;
-
-        auto nameIt = sliVal.FindMember("name");
-        if (nameIt == sliVal.MemberEnd()) return false;
-        if (!nameIt->value.IsString()) return false;
-
-        auto progIt = sliVal.FindMember("prog");
-        if (progIt == sliVal.MemberEnd()) return false;
-        if (!progIt->value.IsInt()) return false;
-
-        string name(nameIt->value.GetString());
-        size_t slidx = size_t(progIt->value.GetInt());
-
-		Slider s(name, &this->progs[slidx], this);
-		this->sliders.push_back(std::move(s));
-		this->sliderMap[name] = &this->sliders[this->sliders.size() - 1];
-    }
-
-	for (i = 0; i<jcombos.Size(); ++i){
-        auto &comboVal = jcombos[i];
-		if (!comboVal.IsObject()) return false;
-
-        auto nameIt = comboVal.FindMember("name");
-        if (nameIt == comboVal.MemberEnd()) return false;
-        if (!nameIt->value.IsString()) return false;
-
-        auto progIt = comboVal.FindMember("prog");
-        if (progIt == comboVal.MemberEnd()) return false;
-        if (!progIt->value.IsInt()) return false;
-
-        auto pairsIt = comboVal.FindMember("pairs");
-        if (pairsIt == comboVal.MemberEnd()) return false;
-        if (!pairsIt->value.IsArray()) return false;
-
-        string name(nameIt->value.GetString());
-
-		vector<pair<Slider*, double> > state;
-        auto &pairsVal = pairsIt->value;
-        for (auto it = pairsVal.Begin(); it != pairsVal.End(); ++it){
-			auto &ival = *it;
-			if (!ival.IsArray()) return false;
-			if (!ival[0].IsInt()) return false;
-			if (!ival[1].IsDouble()) return false;
-
-            size_t x = (size_t)ival[0].GetInt();
-            double y = (double)ival[1].GetDouble();
-            state.push_back(make_pair(&this->sliders[x], y));
-        }
-        
-        size_t pidx = (size_t)progIt->value.GetInt();
-		Combo c(name, &this->progs[pidx], this, state);
-
-		this->combos.push_back(std::move(c));
-		this->comboMap[name] = &this->combos[this->combos.size() - 1];
-    }
-
-	this->loaded = true;
-	return true;
-}
-
-=======
->>>>>>> 0ea46eaa
 bool Simplex::parseJSON(const string &json){
 	// Make sure when getting the 0 index from a rapidjson Value
 	// always use rapidjson::SizeType, or 0u because the compiler
 	// can't decide between 0 and a null string
-<<<<<<< HEAD
-	this->built = false;
-	
-	rapidjson::Document d;
-	d.Parse<0>(json.c_str());
-
-	this->hasParseError = false;
-	if (d.HasParseError()){
-		this->hasParseError = true;
-		this->parseError = string(rapidjson::GetParseError_En(d.GetParseError()));
-		this->parseErrorOffset = d.GetErrorOffset();
-		return false;
-	}
-
-	if (!d.HasMember("shapes")) return false;
-	if (!d.HasMember("sliders")) return false;
-	if (!d.HasMember("combos")) return false;
-	if (!d.HasMember("progressions")) return false;
-	if (!d.HasMember("encodingVersion")) return false;
-
-	const rapidjson::Value &ev = d["encodingVersion"];
-
-	if (!ev.IsInt()) return false;
-
-	auto encoding = ev.GetUint();
-	if (encoding == 1) {
-		return this->parseJSONv1(d);
-	}
-	else if (encoding == 2) {
-		return this->parseJSONv2(d);
-	}
-	return false;
-}
-
-void Simplex::buildControlSpace(){
-	this->built = true;
-	size_t i;
-	for (i=0; i<this->sliders.size(); ++i){
-		this->controlSpace.addItem(&this->sliders[i]);
-	}
-=======
 	built = false;
 	
 	rapidjson::Document d;
 	d.Parse<0>(json.c_str());
->>>>>>> 0ea46eaa
 
 	hasParseError = false;
 	if (d.HasParseError()){
