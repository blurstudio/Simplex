'''
Copyright 2016, Blur Studio

This file is part of Simplex.

Simplex is free software: you can redistribute it and/or modify
it under the terms of the GNU Lesser General Public License as published by
the Free Software Foundation, either version 3 of the License, or
(at your option) any later version.

Simplex is distributed in the hope that it will be useful,
but WITHOUT ANY WARRANTY; without even the implied warranty of
MERCHANTABILITY or FITNESS FOR A PARTICULAR PURPOSE.  See the
GNU Lesser General Public License for more details.

You should have received a copy of the GNU Lesser General Public License
along with Simplex.  If not, see <http://www.gnu.org/licenses/>.
'''

""" Simplex Dialog

This Dialog is the user facing UI for manipulating shape and combo data
in the Digital Content Creator (DCC) of your choice

Setup Structure:
	The Simplex Dialog is structured to be able to provide swappable back-ends
	for use with multiple DCC's while keeping as much of the core code intact

	There are 4 layers: System, Ui, Structure, DCC
		System:
			The System is the core of this setup. It is a class that connects and
			coordinates the other layers. Any requests from the UI to change the
			Structure, or get any information from the DCC must go through the
			System. The System also contains some basic classmethod abstractions for
			getting information in and out of the DCC (eg. getting the selected objects)
		Ui:
			The Ui layer is the front-end that the user will interact with.
			This layer will read the structure, but will not make any changes to
			the structure. All requests must go throug the System. The Ui stores
			references to the Structure items in its trees.
		Structure:
			The Structure layer is an abstract representation of the solver structure,
			stored in the ".simplex" member. The abstract structure is not directly
			manipulated, and all requrests to change data in that structure must go
			through the system. All data describing the state of both the UI and
			DCC solver are stored in the Structure
		DCC:
			The DCC layer is the swappable low-level layer that contains DCC specific
			code. To support a new DCC, you should only have to write this layer, and a
			plugin that wraps the simplex.lib c++ code for your DCC.
			A Dummy/Standalone DCC layer also exists for manipulating Simplex setups
			outside of any DCC.


Ui Layer:
	Some naming conventions:
		Items vs Things:
			"Items":
				QStandardItems that live in the tree models.
			"Things":
				Structure layer objects that are referenced by the tree items.
				Have a ".thing" property if there is a DCC layer link
		New vs Create vs Build:
			"New":
				Methods called directly by buttons and actions are all prefixed with
				"New". Some of these New methods will call more generic "new" methods.
				(NewComboShape/NewSliderShape for instance)
				The purpose of these methods is to gather and prepare data to pass to
				the (hopefully generic as possible) "Create" methods.
			"Create":
				The Create methods are where system and build methods are called.
				Changes to the structure, and trees are invoked here.
			"Build":
				Any changes to the trees go through the "build" methods.

	TYPE/ROLE/COL constants:
		When dealing with Items in the UI, using the QStandardItemModel for PyQt4,
		each item has an {int: QVariant} dictionary accessible through the data()
		method. (PySide and PySide2 have {int: object} dictionaries)
		The *_ROLE constants are the integer keys I use to get/set data on
		this dictionary. The *_TYPE constants are the values stored against the
		TYPE_ROLE on each item. These types are the item-types, not necessarily the
		thing-types. The COL values show which column each type of data is stored
		for each row of the tree.

	Tree Structure:
		All items have parents, but only items in column 0 have children.
		For every item in a row, if data is visible on that row, then that item
		will have its THING_ROLE and TYPE_ROLE defined.

	The Dispatch:
		This object comes from the DCC layer where it connects to callbacks/signals
		from the DCC itself. Connect to undo/redo and scene change to keep the UI
		up to date with the DCC. If an undo/redo event is detected in the dispatch,
		the ui will grab the saved state from the Stack, and load it onto the UI.


System Layer:
	Undo/Redo Stack:
		The ability to keep track of undos is implemented in the system as a decorator.
		Every method that would change the JSON definition of the simplex must be
		decorated. This decorator handles opening and closing undo chunks, updating
		the definition in the DCC, and storing the state of the UI for each command
		to the Stack.

		# TODO
		The Stack should be instantiated only once when the simplex dialog is first
		created. After that, all instances of the dialog should grab the same stack
		But for now, I'm going to assume only one UI
"""

# Ignore a bunch of linter warnings that show up because of my choice of abstraction
#pylint: disable=too-few-public-methods,superfluous-parens
#pylint: disable=unused-variable,unused-argument,too-many-public-methods
#pylint: disable=protected-access,too-many-statements,invalid-name,no-self-use
import os, sys, re, json, copy, weakref
from fnmatch import fnmatchcase
from functools import wraps

try:
	# These modules are unique to Blur Studios
	import blurdev
except ImportError:
	blurdev = None

from Qt import QtGui, QtCore, QtWidgets, QtCompat
from Qt.QtCore import Signal, QSortFilterProxyModel, Slot, QModelIndex
from Qt.QtCore import Qt, QObject, QTimer, QPoint, QEvent, QItemSelection, QSettings
from Qt.QtWidgets import QMessageBox, QInputDialog, QFileDialog, QMenu, QApplication, QAction
from Qt.QtWidgets import QDialog, QMainWindow, QSplashScreen, QShortcut, QProgressDialog
from Qt.QtGui import QStandardItemModel, QStandardItem, QKeySequence, QCursor, QMouseEvent

from dragFilter import DragFilter

from interface import (System, Combo, Slider, ComboPair, STACK, ToolActions,
					   ProgPair, Progression, DISPATCH, undoContext, Simplex)

from constants import (PRECISION, COLUMNCOUNT, THING_ROLE, VALUE_ROLE, WEIGHT_ROLE,
					   TYPE_ROLE, PARENT_ROLE, THING_NAME_COL, SLIDER_VALUE_COL,
					   SHAPE_WEIGHT_COL, S_SHAPE_TYPE, S_SLIDER_TYPE, S_GROUP_TYPE,
					   S_SYSTEM_TYPE, C_SHAPE_TYPE, C_SHAPE_PAR_TYPE, C_SLIDER_TYPE,
					   C_SLIDER_PAR_TYPE, C_COMBO_TYPE, C_GROUP_TYPE, C_SYSTEM_TYPE,)
<<<<<<< HEAD
=======

import utils
from utils import toPyObject
>>>>>>> c6cbbfcd

# If the decorated method is a slot for some Qt Signal
# and the method signature is *NOT* the same as the
# signal signature, you must double decorate the method like:
#
# @Slot(**signature)
# @stackable
# def method(**signature)

def stackable(method):
	@wraps(method)
	def stacked(self, *data, **kwdata):
		with undoContext():
			ret = None
			self.system.stack.depth += 1
			ret = method(self, *data, **kwdata)
			self.system.stack.depth -= 1

			if self.system.stack.depth == 0:
				srevision = self.system.incrementRevision()
				scopy = copy.deepcopy(self.system.simplex)
				self.system.stack[srevision] = (scopy, self.system, None, [], {})
			return ret
	return stacked


class singleShot(QObject):
	""" Decorator class used to implement a QTimer.singleShot(0, function)

	This is useful so your refresh function only gets called once even if
	its connected to a signal that gets emitted several times at once.

	Note:
		The values passed to the decorated method will be accumulated
		and run all at once, then reset for the next go-round

	From the Qt Docs:
		As a special case, a QTimer with a timeout of 0 will time out as
		soon as all the events in the window system's event queue have
		been processed. This can be used to do heavy work while providing
		a snappy user interface
	"""
	def __init__(self):
		super(singleShot, self).__init__()
		self._function = None
		self._callScheduled = False
		self._args = []
		self._inst = None

	def __call__(self, function):
		self._function = function
		def newFunction(inst, *args):
			self._args.extend(args)
			if not self._callScheduled:
				self._inst = inst
				self._callScheduled = True
				QTimer.singleShot(0, self.callback)
		newFunction.__name__ = function.__name__
		newFunction.__doc__ = function.__doc__
		return newFunction

	def callback(self):
		""" Calls the decorated function and resets singleShot for the next group of calls
		"""
		self._callScheduled = False
		# self._args needs to be cleared before we call self._function
		args = self._args
		inst = self._inst
		self._inst = None
		self._args = []
		self._function(inst, args)

<<<<<<< HEAD
# LOAD THE UI base classes
FormClass, BaseClass = loadUiType(__file__)
class SimplexDialog(FormClass, BaseClass):
=======

class SimplexDialog(QMainWindow):
>>>>>>> c6cbbfcd
	def __init__(self, parent=None, dispatch=None):
		super(SimplexDialog, self).__init__(parent)
		QtCompat.loadUi(utils.getUiFile(__file__), self)
		# self.setupUi(self)

		self._sliderMenu = None
		self._comboMenu = None
		self._currentObject = None
		self._currentObjectName = None

		# Make sure to connect the dispatcher to the undo control
		# But *Don't* keep the reference to the dispatcher in-file
		# That means it'll stick around
		self.dispatch = None
		if dispatch is not None:
			self.dispatch = weakref.ref(dispatch)
			dispatch.undo.connect(self.handleUndo)
			dispatch.redo.connect(self.handleUndo)
			dispatch.beforeNew.connect(self.newScene)
			dispatch.beforeOpen.connect(self.newScene)

		self.system = None

		self._sliderMul = 1.0
		self._itemMap = {}
		self._sliderTreeMap = {}
		self._comboTreeMap = {}

		self._sliderDrag = None
		self._comboDrag = None

		self.uiSliderExitIsolateBTN.hide()
		self.uiComboExitIsolateBTN.hide()

		self.makeConnections()
		self.connectMenus()

		self.uiSettingsGRP.setChecked(False)
		self.system = System() #null system

		self.toolActions = ToolActions(self, self.system)

		if self.system.DCC.program == "dummy":
			self.getSelectedObject()
			self.uiObjectGRP.setEnabled(False)
			self.uiSystemGRP.setEnabled(False)
			if dispatch is not None:
				pass
				# Should keep track of the actual "stops"
				# when dealing with the dummy interface
				#self._undoShortcut = QShortcut(QKeySequence("Ctrl+z"), self)
				#self._undoShortcut.activated.connect(self.dispatch.emitUndo)
				#self._undoShortcut = QShortcut(QKeySequence("Ctrl+y"), self)
				#self._undoShortcut.activated.connect(self.dispatch.emitRedo)

	# Undo/Redo
	def handleUndo(self):
		rev = self.system.getRevision()
		data = self.system.stack.getRevision(rev)
		if data is not None:
			self.storeExpansion(self.uiSliderTREE)
			self.storeExpansion(self.uiComboTREE)
			self.pairExpansion(self.system.simplex, data[0])
			self.system.setSimplex(data[0])
			self.forceSimplexUpdate()
			self.setItemExpansion(self.uiSliderTREE)
			self.setItemExpansion(self.uiComboTREE)





	def closeEvent(self, e):
		self.shutdown()
		super(SimplexDialog, self).closeEvent(e)

	def __del__(self):
		self.shutdown()

	def shutdown(self):
		if self._sliderDrag is not None:
			sliderDrag = self._sliderDrag()
			if sliderDrag is not None:
				self.uiSliderTREE.viewport().removeEventFilter(sliderDrag)
		if self._comboDrag is not None:
			comboDrag = self._comboDrag()
			if comboDrag is not None:
				self.uiComboTREE.viewport().removeEventFilter(comboDrag)
		if self.dispatch is not None:
			dispatch = self.dispatch()
			if dispatch is not None:
				cnxPairs = [
					(dispatch.undo, self.handleUndo),
					(dispatch.redo, self.handleUndo),
					(dispatch.beforeNew, self.newScene),
					(dispatch.beforeOpen, self.newScene),
				]
				for sig, slot in cnxPairs:
					try:
						sig.disconnect(slot)
					except RuntimeError:
						pass
						#print "Disconnect Fail:", sig, slot


	# UI Setup
	def makeConnections(self):
		# Setup Trees!
		sliderModel = QStandardItemModel(self)
		sliderModel.setColumnCount(3)
		sliderModel.itemChanged.connect(self.treeItemChanged)
		sliderProxyModel = SliderFilterModel(self)
		sliderProxyModel.setSourceModel(sliderModel)
		#sliderProxyModel.setDynamicSortFilter(True)
		self.uiSliderTREE.setModel(sliderProxyModel)
		self.uiSliderTREE.setColumnWidth(1, 50)
		self.uiSliderTREE.setColumnWidth(2, 20)
		sliderModel.setHorizontalHeaderLabels(["Items", "Slide", "Value"])
		self.uiSliderFilterLINE.editingFinished.connect(self.sliderStringFilter)
		self.uiSliderFilterClearBTN.clicked.connect(self.uiSliderFilterLINE.clear)
		self.uiSliderFilterClearBTN.clicked.connect(self.sliderStringFilter)

		comboModel = QStandardItemModel(self)
		#comboProxyModel.setDynamicSortFilter(True)
		comboModel.setColumnCount(3)
		comboModel.itemChanged.connect(self.treeItemChanged)
		comboProxyModel = ComboFilterModel(self)
		comboProxyModel.setSourceModel(comboModel)
		#comboProxyModel.setDynamicSortFilter(True)
		self.uiComboTREE.setModel(comboProxyModel)
		self.uiComboTREE.setColumnWidth(1, 50)
		self.uiComboTREE.setColumnWidth(2, 20)
		comboModel.setHorizontalHeaderLabels(["Items", "Slide", "Value"])
		self.uiComboFilterLINE.editingFinished.connect(self.comboStringFilter)
		self.uiComboFilterClearBTN.clicked.connect(self.uiComboFilterLINE.clear)
		self.uiComboFilterClearBTN.clicked.connect(self.comboStringFilter)

		# selection setup
		sliderSelModel = self.uiSliderTREE.selectionModel()
		sliderSelModel.selectionChanged.connect(self.unifySliderSelection)
		comboSelModel = self.uiComboTREE.selectionModel()
		comboSelModel.selectionChanged.connect(self.unifyComboSelection)

		# dependency setup
		self.uiComboDependAllCHK.stateChanged.connect(self.setAllComboRequirement)
		self.uiComboDependAnyCHK.stateChanged.connect(self.setAnyComboRequirement)
		sliderSelModel.selectionChanged.connect(self.populateComboRequirements)

		# collapse/expand
		self.uiSliderTREE.expanded.connect(self.expandSliderTree)
		self.uiSliderTREE.collapsed.connect(self.collapseSliderTree)
		self.uiComboTREE.expanded.connect(self.expandComboTree)
		self.uiComboTREE.collapsed.connect(self.collapseComboTree)

		# Middle-click Drag
		sliderDrag = DragFilter(self.uiSliderTREE.viewport())
		self._sliderDrag = weakref.ref(sliderDrag)
		self.uiSliderTREE.viewport().installEventFilter(sliderDrag)
		sliderDrag.dragPressed.connect(self.sliderDragStart)
		sliderDrag.dragReleased.connect(self.sliderDragStop)
		sliderDrag.dragTick.connect(self.sliderDragTick)


		comboDrag = DragFilter(self.uiComboTREE.viewport())
		self._comboDrag = weakref.ref(comboDrag)
		self.uiComboTREE.viewport().installEventFilter(comboDrag)
		comboDrag.dragPressed.connect(self.comboDragStart)
		comboDrag.dragReleased.connect(self.comboDragStop)
		comboDrag.dragTick.connect(self.comboDragTick)

		# Bottom Left Corner Buttons
		self.uiZeroAllBTN.clicked.connect(self.zeroAllSliders)
		self.uiZeroSelectedBTN.clicked.connect(self.zeroSelectedSliders)
		self.uiSelectCtrlBTN.clicked.connect(self.selectCtrl)

		# Top Left Corner Buttons
		self.uiNewGroupBTN.clicked.connect(self.newSliderGroup)
		self.uiNewSliderBTN.clicked.connect(self.newSlider)
		self.uiNewShapeBTN.clicked.connect(self.newSliderShape)
		self.uiSliderDeleteBTN.clicked.connect(self.sliderTreeDelete)

		# Top Right Corner Buttons
		self.uiDeleteComboBTN.clicked.connect(self.comboTreeDelete)
		self.uiNewComboActiveBTN.clicked.connect(self.newActiveCombo)
		self.uiNewComboSelectBTN.clicked.connect(self.newSelectedCombo)
		self.uiNewComboShapeBTN.clicked.connect(self.newComboShape)
		self.uiNewComboGroupBTN.clicked.connect(self.newComboGroup)

		# Bottom right corner buttons
		self.uiSetSliderValsBTN.clicked.connect(self.setSliderVals)
		self.uiSelectSlidersBTN.clicked.connect(self.selectSliders)

		# Settings connections
		sliderSelModel.selectionChanged.connect(self.loadSettings)
		self.uiWeightNameTXT.editingFinished.connect(self.setSliderName)
		self.uiWeightGroupCBOX.currentIndexChanged.connect(self.setSliderGroup)

		# Falloff connections
		foModel = QStandardItemModel()
		self.uiWeightFalloffCBOX.setModel(foModel)
		foModel.dataChanged.connect(self.populateFalloffLine)
		foModel.dataChanged.connect(self.setSliderFalloffs)

		self.uiShapeFalloffNewBTN.clicked.connect(self.newFalloff)
		self.uiShapeFalloffDuplicateBTN.clicked.connect(self.duplicateFalloff)
		self.uiShapeFalloffDeleteBTN.clicked.connect(self.deleteFalloff)

		self.uiFalloffTypeCBOX.currentIndexChanged.connect(self._updateFalloffData)
		self.uiFalloffAxisCBOX.currentIndexChanged.connect(self._updateFalloffData)
		self.uiFalloffMinSPN.valueChanged.connect(self._updateFalloffData)
		self.uiFalloffMinHandleSPN.valueChanged.connect(self._updateFalloffData)
		self.uiFalloffMaxHandleSPN.valueChanged.connect(self._updateFalloffData)
		self.uiFalloffMaxSPN.valueChanged.connect(self._updateFalloffData)

		# Make the falloff combobox display consistently with the others, but
		# retain the ability to change the top line
		line = self.uiWeightFalloffCBOX.lineEdit()
		line.setReadOnly(True) # not editable
		#line.setStyleSheet('background-color: rgba(0,0,0,0)') # Be transparent
		#line.setEchoMode(QLineEdit.NoEcho) # don't display text (the sub class shows it)
		self.uiShapeFalloffCBOX.currentIndexChanged.connect(self.loadFalloffData)

		# System level
		self.uiCurrentObjectTXT.editingFinished.connect(self.currentObjectChanged)
		self.uiGetSelectedObjectBTN.clicked.connect(self.getSelectedObject)
		self.uiNewSystemBTN.clicked.connect(self.newSystem)
		self.uiDeleteSystemBTN.clicked.connect(self.deleteSystem)
		self.uiRenameSystemBTN.clicked.connect(self.renameSystem)
		self.uiUpdateSystemBTN.clicked.connect(self.forceSimplexUpdate)
		self.uiCurrentSystemCBOX.currentIndexChanged[int].connect(self.currentSystemChanged)

		# Extraction/connection
		self.uiShapeExtractBTN.clicked.connect(self.shapeExtract)
		self.uiShapeConnectBTN.clicked.connect(self.shapeConnect)
		self.uiShapeConnectAllBTN.clicked.connect(self.shapeConnectAll)
		self.uiShapeConnectSceneBTN.clicked.connect(self.shapeConnectScene)
		self.uiShapeMatchBTN.clicked.connect(self.shapeMatch)
		self.uiShapeClearBTN.clicked.connect(self.shapeClear)

		# File Menu
		self.uiImportACT.triggered.connect(self.importSystemFromFile)
		self.uiExportACT.triggered.connect(self.exportSystemTemplate)

		# Edit Menu
		self.uiHideRedundantACT.toggled.connect(self.hideRedundant)
		self.uiDoubleSliderRangeACT.toggled.connect(self.setSliderRange)

		# Isolation
		self.uiSliderExitIsolateBTN.clicked.connect(self.sliderTreeExitIsolate)
		self.uiComboExitIsolateBTN.clicked.connect(self.comboTreeExitIsolate)


		if blurdev is not None:
			blurdev.core.aboutToClearPaths.connect(self.blurShutdown)

	def blurShutdown(self):
		blurdev.core.aboutToClearPaths.disconnect(self.blurShutdown)
		self.shutdown()
		self.close()

	def unifySliderSelection(self):
		mods = QApplication.keyboardModifiers()
		if not (mods & (Qt.ControlModifier | Qt.ShiftModifier)):
			comboSelModel = self.uiComboTREE.selectionModel()
			comboSelModel.blockSignals(True)
			try:
				comboSelModel.clearSelection()
			finally:
				comboSelModel.blockSignals(False)
			self.uiComboTREE.viewport().update()

	def unifyComboSelection(self):
		mods = QApplication.keyboardModifiers()
		if not (mods & (Qt.ControlModifier | Qt.ShiftModifier)):
			sliderSelModel = self.uiSliderTREE.selectionModel()
			sliderSelModel.blockSignals(True)
			try:
				sliderSelModel.clearSelection()
			finally:
				sliderSelModel.blockSignals(False)
			self.uiSliderTREE.viewport().update()

	def hideRedundant(self):
		check = self.uiHideRedundantACT.isChecked()
		comboModel = self.uiComboTREE.model()
		comboModel.filterShapes = check
		comboModel.invalidateFilter()
		sliderModel = self.uiSliderTREE.model()
		sliderModel.doFilter = check
		sliderModel.invalidateFilter()

	def sliderStringFilter(self):
		filterString = str(self.uiSliderFilterLINE.text())
		sliderModel = self.uiSliderTREE.model()
		sliderModel.filterString = str(filterString)
		sliderModel.invalidateFilter()

	def comboStringFilter(self):
		filterString = str(self.uiComboFilterLINE.text())
		comboModel = self.uiComboTREE.model()
		comboModel.filterString = str(filterString)
		comboModel.invalidateFilter()

	def sliderIsolate(self, sliderNames):
		sliderModel = self.uiSliderTREE.model()
		sliderModel.isolateList = sliderNames
		sliderModel.invalidateFilter()

	def comboIsolate(self, comboNames):
		comboModel = self.uiComboTREE.model()
		comboModel.isolateList = comboNames
		comboModel.invalidateFilter()


	def sliderTreeIsolate(self):
		items = self.getSelectedItems(self.uiSliderTREE)
		isoList = []
		for item in items:
			isoList.append(str(toPyObject(item.data(Qt.DisplayRole))))
		self.sliderIsolate(isoList)
		self.uiSliderExitIsolateBTN.show()

	def sliderTreeExitIsolate(self):
		self.sliderIsolate([])
		self.uiSliderExitIsolateBTN.hide()

	def comboTreeIsolate(self):
		items = self.getSelectedItems(self.uiComboTREE)
		isoList = []
		for item in items:
			isoList.append(str(toPyObject(item.data(Qt.DisplayRole))))
		self.comboIsolate(isoList)
		self.uiComboExitIsolateBTN.show()

	def comboTreeExitIsolate(self):
		self.comboIsolate([])
		self.uiComboExitIsolateBTN.hide()


	# Shape and combo Extraction and connection
	def getFilteredChildSelection(self, tree, role):
		selIdxs = self.getSelectedIndexes(tree, filtered=True)
		selIdxs = [i for i in selIdxs if i.column() == 0]
		typDict = {}
		for idx in selIdxs:
			typ = toPyObject(idx.model().data(idx, TYPE_ROLE))
			if typ is not None:
				typDict.setdefault(typ, []).append(idx)

		if tree == self.uiSliderTREE:
			cutoff = S_SLIDER_TYPE
		elif tree == self.uiComboTREE:
			cutoff = C_COMBO_TYPE
		else:
			raise RuntimeError("BAD TREE PASSED")

		shapeIdxs = []
		for typ in sorted(typDict.keys()):
			idxs = typDict[typ]
			if typ > role:
				ext = [self.searchParentsForTypeIndex(idx, role) for idx in idxs]
				shapeIdxs.extend(ext)
			elif typ == role:
				shapeIdxs.extend(idxs) # It's a proper selection, easy peasy
			elif typ < role:
				if typ < cutoff:
					# if the parent is above the filtering cutoff for the tree
					# search filtered down to that cutoff
					filtSearch = []
					for idx in idxs:
						filtSearch.extend(self.searchTreeForTypeIndex(tree, cutoff, idx, filtered=True))
				else:
					filtSearch = idxs
				# Then search unfiltered past the cutoff
				unfiltSearch = [i.model().mapToSource(i) for i in filtSearch]
				for idx in unfiltSearch:
					shapeIdxs.extend(self.searchTreeForTypeIndex(tree, role, idx, filtered=False))
		shapeIdxs = list(set(shapeIdxs)) #TODO Possibly reorder by system list
		return shapeIdxs

	def shapeExtract(self):
		# Create meshes that are possibly live-connected to the shapes
		live = self.uiLiveShapeConnectionACT.isChecked()

		shapeIndexes = self.getFilteredChildSelection(self.uiSliderTREE, S_SHAPE_TYPE)
		comboIndexes = self.getFilteredChildSelection(self.uiComboTREE, C_SHAPE_TYPE)

		# Build lists of things to extract so we can get a good count
		sliderShapes = []
		for i in shapeIndexes:
			if not i.isValid():
				continue
			progPair = toPyObject(i.model().data(i, THING_ROLE))
			if not progPair.shape.isRest:
				sliderShapes.append(progPair.shape)

		comboShapes = []
		for i in comboIndexes:
			if not i.isValid():
				continue
			progPair = toPyObject(i.model().data(i, THING_ROLE))
			combo = progPair.prog.parent
			if not progPair.shape.isRest:
				comboShapes.append((combo, progPair.shape))

		# Set up the progress bar
		pBar = QProgressDialog("Loading Shapes", "Cancel", 0, 100, self)
		pBar.setMaximum(len(sliderShapes) + len(comboShapes))

		# Do the extractions
		offset = 10
		for shape in sliderShapes:
			self.system.extractShape(shape, live=live, offset=offset)
			offset += 5

			# ProgressBar
			pBar.setValue(pBar.value() + 1)
			pBar.setLabelText("Extracting:\n{0}".format(shape.name))
			QApplication.processEvents()
			if pBar.wasCanceled():
				return

		for combo, shape in comboShapes:
			self.system.extractComboShape(combo, shape, live=live, offset=offset)
			offset += 5

			# ProgressBar
			pBar.setValue(pBar.value() + 1)
			pBar.setLabelText("Extracting:\n{0}".format(shape.name))
			QApplication.processEvents()
			if pBar.wasCanceled():
				return

		pBar.close()

	def shapeConnectAll(self):
		# Connect objects by name and remove the DCC meshes
		allShapeIndexes = self.searchTreeForTypeIndex(self.uiSliderTREE, S_SHAPE_TYPE, filtered=False)
		allCShapeIndexes = self.searchTreeForTypeIndex(self.uiComboTREE, C_SHAPE_TYPE, filtered=False)
		allShapeIndexes.extend(allCShapeIndexes)
		self.shapeConnectIndexes(allShapeIndexes)

	def shapeConnectScene(self):
		# make a dict of name:object
		sel = self.system.getSelectedObjects()
		selDict = {}
		for s in sel:
			name = self.system.getObjectName(s)
			if name.endswith("_Extract"):
				nn = name.rsplit("_Extract", 1)[0]
				selDict[nn] = s

		# make a dict of name:item

		# Should I take filtering into consideration
		#sliderShapeIndexes = getFilteredChildSelection(self.uiSliderTREE, S_SHAPE_TYPE)
		#comboShapeIndexes = getFilteredChildSelection(self.uiComboTREE, C_SHAPE_TYPE)
		# Or not?
		sliderShapeIndexes = self.searchTreeForTypeIndex(self.uiSliderTREE, S_SHAPE_TYPE, filtered=False)
		comboShapeIndexes = self.searchTreeForTypeIndex(self.uiComboTREE, C_SHAPE_TYPE, filtered=False)

		shapeIndexes = sliderShapeIndexes + comboShapeIndexes

		shapeDict = {}
		for si in shapeIndexes:
			pp = toPyObject(si.model().data(si, THING_ROLE))
			shapeDict[pp.shape.name] = si

		# get all common names
		selKeys = set(selDict.iterkeys())
		shapeKeys = set(shapeDict.iterkeys())
		common = selKeys & shapeKeys

		# get those items
		items = [shapeDict[i] for i in common]

		# and connect
		self.shapeConnectIndexes(items)

	def shapeConnect(self):
		sliderIndexes = self.getSelectedIndexes(self.uiSliderTREE, filtered=False)
		sliderIndexes = [i for i in sliderIndexes if i.column() == 0]
		sliderShapes = []
		for i in sliderIndexes:
			ss = self.searchTreeForTypeIndex(self.uiSliderTREE, S_SHAPE_TYPE, parIdx=i, filtered=False)
			sliderShapes.extend(ss)
		self.shapeConnectIndexes(sliderShapes)

		comboIndexes = self.getSelectedIndexes(self.uiComboTREE, filtered=False)
		comboIndexes = [i for i in comboIndexes if i.column() == 0]
		comboShapes = []
		for i in comboIndexes:
			ss = self.searchTreeForTypeIndex(self.uiComboTREE, C_SHAPE_TYPE, parIdx=i, filtered=False)
			comboShapes.extend(ss)

		self.comboConnectIndexes(comboShapes)

	def shapeConnectIndexes(self, indexes):
		# sort shapes
		comboIndexes = []
		for index in indexes:
			progPair = toPyObject(index.model().data(index, THING_ROLE))
			par = progPair.prog.parent
			if isinstance(par, Combo):
				comboIndexes.append(index)

			elif isinstance(par, Slider):
				if not progPair.shape.isRest:
					self.system.connectShape(progPair.shape, delete=True)

		self.comboConnectIndexes(comboIndexes)

	def comboConnectIndexes(self, indexes):
		comboDepthDict = {}
		for index in indexes:
			progPair = toPyObject(index.model().data(index, THING_ROLE))
			par = progPair.prog.parent
			depth = len(par.pairs)
			comboDepthDict.setdefault(depth, []).append(progPair)

		keys = sorted(comboDepthDict.keys())
		sortedComboProgPairs = []
		for key in keys:
			sortedComboProgPairs.extend(comboDepthDict[key])

		for progPair in sortedComboProgPairs:
			if not progPair.shape.isRest:
				combo = progPair.prog.parent
				self.system.connectComboShape(combo, progPair.shape, delete=True)

	def shapeMatch(self):
		# Connect objects by selection and leave the DCC meshes alone
		sel = self.system.getSelectedObjects()
		if not sel:
			return
		mesh = sel[0]

		shapeIndexes = self.getFilteredChildSelection(self.uiSliderTREE, S_SHAPE_TYPE)
		if shapeIndexes:
			for si in shapeIndexes:
				progPair = toPyObject(si.model().data(si, THING_ROLE))
				if not progPair.shape.isRest:
					self.system.connectShape(progPair.shape, mesh=mesh)

		comboIndexes = self.getFilteredChildSelection(self.uiComboTREE, C_SHAPE_TYPE)
		if comboIndexes:
			for ci in comboIndexes:
				progPair = toPyObject(ci.model().data(ci, THING_ROLE))
				if not progPair.shape.isRest:
					combo = progPair.prog.parent
					self.system.connectComboShape(combo, progPair.shape, mesh=mesh)

	def shapeClear(self):
		# set the current shape to be equal to the rest shape
		shapeIndexes = self.getFilteredChildSelection(self.uiSliderTREE, S_SHAPE_TYPE)
		shapeIndexes.extend(self.getFilteredChildSelection(self.uiComboTREE, C_SHAPE_TYPE))
		for si in shapeIndexes:
			progPair = toPyObject(si.model().data(si, THING_ROLE))
			if not progPair.shape.isRest:
				self.system.zeroShape(progPair.shape)

	# File IO
	def importSystemFromFile(self):
		if self._currentObject is None:
			impTypes = ['smpx']
		else:
			impTypes = ['smpx', 'json']

		if blurdev is None:
			pref = QSettings("Blur", "Simplex2")
			defaultPath = str(toPyObject(pref.value('systemImport', os.path.join(os.path.expanduser('~')))))
			path, ftype = self.fileDialog("Import Template", defaultPath, impTypes, save=False)
			if not path:
				return
			pref.setValue('systemImport', os.path.dirname(path))
			pref.sync()
		else:
			# Blur Prefs
			pref = blurdev.prefs.find('tools/simplex2')
			defaultPath = pref.restoreProperty('systemImport', os.path.join(os.path.expanduser('~')))
			path, ftype = self.fileDialog("Import Template", defaultPath, impTypes, save=False)
			if not path:
				return
			pref.recordProperty('systemImport', os.path.dirname(path))
			pref.save()

		pBar = QProgressDialog("Loading Shapes", "Cancel", 0, 100, self)

		if "(*.smpx)" in ftype:
			newSystem = System()
			if self._currentObject is None:
				obj = newSystem.buildBaseAbc(path)
				self.loadObject(obj)
			else:
				obj = self._currentObject
			newSystem.buildFromAbc(obj, path, pBar)

		elif "(*.json)" in ftype:
			newSystem = System()
			newSystem.buildFromJson(self._currentObject, path)

		pBar.close()

		self.uiCurrentSystemCBOX.blockSignals(True)
		self.uiCurrentSystemCBOX.addItem(newSystem.name)
		self.uiCurrentSystemCBOX.setCurrentIndex(self.uiCurrentSystemCBOX.count()-1)
		self.setCurrentSystem(newSystem)
		self.uiCurrentSystemCBOX.blockSignals(False)

	def exportSystemTemplate(self):
		if self._currentObject is None:
			QMessageBox.warning(self, 'Warning', 'Must have a current object selection')
			return

		if blurdev is None:
			pref = QSettings("Blur", "Simplex2")
			defaultPath = str(toPyObject(pref.value('systemExport', os.path.join(os.path.expanduser('~')))))
			path, ftype = self.fileDialog("Export Template", defaultPath, impTypes, save=False)
			if not path:
				return
			pref.setValue('systemExport', os.path.dirname(path))
			pref.sync()
		else:
			# Blur Prefs
			pref = blurdev.prefs.find('tools/simplex2')
			defaultPath = pref.restoreProperty('systemExport', os.path.join(os.path.expanduser('~')))
			path, ftype = self.fileDialog("Export Template", defaultPath, ["smpx", "json"], save=True)
			if not path:
				return
			pref.recordProperty('systemExport', os.path.dirname(path))
			pref.save()

		if "(*.smpx)" in ftype:
			if not path.endswith(".smpx"):
				path = path + ".smpx"
			pBar = QProgressDialog("Exporting smpx File", "Cancel", 0, 100, self)
			self.system.exportABC(path, pBar)
			pBar.close()
		elif "(*.json)" in ftype:
			if not path.endswith(".json"):
				path = path + ".json"
			dump = self.system.simplex.dump()
			with open(path, 'w') as f:
				f.write(dump)

	def fileDialog(self, title, initPath, filters, save=True):
		filters = ["%s (*.%s)"%(f,f) for f in filters]
		if not save:
			filters += ["All files (*.*)"]
		filters = ";;".join(filters)
		fileDialog = QFileDialog(self, title, initPath, filters)

		if save:
			fileDialog.setAcceptMode(QFileDialog.AcceptSave)
		else:
			fileDialog.setAcceptMode(QFileDialog.AcceptOpen)

		fileDialog.exec_()
		if not fileDialog.result():
			return None, None

		path = str(fileDialog.selectedFiles()[0])
		if not save and not os.path.exists(path):
			return None, None

		return path, fileDialog.selectedFilter()

	# system level
	def currentObjectChanged(self):
		name = str(self.uiCurrentObjectTXT.text())
		if self._currentObjectName == name:
			return

		newObject = self.system.getObjectByName(name)
		self.loadObject(newObject)

	def getSelectedObject(self):
		sel = self.system.getSelectedObjects()
		if not sel:
			return
		newObj = sel[0]
		if not newObj:
			return
		self.loadObject(newObj)

	def loadObject(self, obj):
		if not obj:
			return

		self.uiCurrentSystemCBOX.clear()
		objName = System.getObjectName(obj)
		self._currentObject = obj
		self._currentObjectName = objName
		self.uiCurrentObjectTXT.setText(objName)

		ops = System.getSimplexOperatorsOnObject(self._currentObject)
		for op in ops:
			js = System.getSimplexString(op)
			if not js:
				continue
			d = json.loads(js)
			name = d["systemName"]
			self.uiCurrentSystemCBOX.addItem(name, (self._currentObject, name))

	def newSystem(self):
		if self._currentObject is None:
			QMessageBox.warning(self, 'Warning', 'Must have a current object selection')
			return

		newName, good = QInputDialog.getText(self, "New System", "Enter a name for the new system")
		if not good:
			return

		newName = str(newName)
		if re.match(r'^[A-Za-z][A-Za-z0-9_]*$', newName) is None:
			message = 'System name can only contain letters and numbers, and cannot start with a number'
			QMessageBox.warning(self, 'Warning', message)
			return

		newSystem = System()
		newSystem.createBlank(self._currentObject, newName)
		self.uiCurrentSystemCBOX.blockSignals(True)
		self.uiCurrentSystemCBOX.addItem(newName)
		self.uiCurrentSystemCBOX.setCurrentIndex(self.uiCurrentSystemCBOX.count()-1)
		self.setCurrentSystem(newSystem)
		self.uiCurrentSystemCBOX.blockSignals(False)

	def deleteSystem(self):
		pass #TODO

	def renameSystem(self):
		nn, good = QInputDialog.getText(self, "New System Name", "Enter a name for the System", text=self.system.name)
		if not good:
			return
		# TODO ... check *ALL* system names
		sysNames = [str(self.uiCurrentSystemCBOX.itemText(i)) for i in range(self.uiCurrentSystemCBOX.count())]
		nn = self.getNextName(nn, sysNames)
		self.system.renameSystem(str(nn))

		idx = self.uiCurrentSystemCBOX.currentIndex()
		self.uiCurrentSystemCBOX.setItemText(idx, nn)

		self.currentSystemChanged(idx)

		# for tree in [self.uiSliderTREE, self.uiComboTREE]:
		#	model = tree.model().sourceModel()
		#	topRoot = model.invisibleRootItem()
		#	child = topRoot.child(0,0)
		#	child.setData(str(nn), Qt.DisplayRole)

	def forceSimplexUpdate(self):
		self.buildTrees()
		self.buildFalloffLists()

	def newScene(self):
		self._currentObject = None
		self._currentObjectName = None
		self.uiCurrentObjectTXT.setText("")
		self.currentObjectChanged()


	@Slot(int)
	@stackable
	def currentSystemChanged(self, idx):
		self.clearCurrentSystem()

		if idx == -1:
			return
		name = str(self.uiCurrentSystemCBOX.currentText())
		if not name:
			return

		system = System()
		system.loadFromMesh(self._currentObject, name)
		self.setCurrentSystem(system)

	def setCurrentSystem(self, system):
		self.clearCurrentSystem()
		self.system = system
		self.toolActions.system = self.system
		self.forceSimplexUpdate()

	def clearCurrentSystem(self):
		self.system = System()
		self.toolActions.system = self.system
		self.forceSimplexUpdate()

	# Falloff Editing
	def buildFalloffLists(self):
		# Setup Falloff CBox
		model = self.uiWeightFalloffCBOX.model()
		model.clear()
		model.appendRow(QStandardItem(""))
		self.uiShapeFalloffCBOX.clear()
		simp = self.system.simplex

		if simp:
			for fo in simp.falloffs:
				item = QStandardItem(fo.name)
				item.setFlags(Qt.ItemIsEnabled | Qt.ItemIsEditable | Qt.ItemIsUserCheckable)
				item.setData(Qt.Unchecked, Qt.CheckStateRole)
				item.setData(fo, THING_ROLE)
				model.appendRow(item)

			# setup Falloff editor area
			for fo in self.system.simplex.falloffs:
				self.uiShapeFalloffCBOX.addItem(fo.name, fo)

	def populateFalloffLine(self):
		model = self.uiWeightFalloffCBOX.model()
		line = self.uiWeightFalloffCBOX.lineEdit()
		fulls = []
		partials = []
		for i in xrange(model.rowCount()):
			item = model.item(i, 0)
			checked = toPyObject(item.data(Qt.CheckStateRole))
			if checked == Qt.Checked:
				fulls.append(str(toPyObject(item.data(Qt.EditRole))))
			elif checked == Qt.PartiallyChecked:
				partials.append(str(toPyObject(item.data(Qt.EditRole))))
		if partials:
			title = "{0} <<{1}>>".format(",".join(fulls), ",".join(partials))
		else:
			title = ",".join(fulls)
		line.setText(title)

	def loadFalloffData(self):
		idx = self.uiShapeFalloffCBOX.currentIndex()
		thing = toPyObject(self.uiShapeFalloffCBOX.itemData(idx))

		widList = (self.uiFalloffTypeCBOX, self.uiFalloffAxisCBOX,
					self.uiFalloffMinSPN, self.uiFalloffMinHandleSPN,
					self.uiFalloffMaxHandleSPN, self.uiFalloffMaxSPN)

		for wid in widList:
			wid.blockSignals(True)

		if not thing:
			return
		if thing.splitType == "planar":
			for wid in widList:
				wid.setEnabled(True)

			self.uiFalloffTypeCBOX.setCurrentIndex(0)
			self.uiFalloffAxisCBOX.setCurrentIndex("XYZ".index(thing.axis.upper()))
			self.uiFalloffMinSPN.setValue(thing.minVal)
			self.uiFalloffMinHandleSPN.setValue(thing.minHandle)
			self.uiFalloffMaxHandleSPN.setValue(thing.maxHandle)
			self.uiFalloffMaxSPN.setValue(thing.maxVal)

		elif thing.splitType == "map":
			#thing.mapName
			self.uiFalloffTypeCBOX.setCurrentIndex(1)
			for wid in widList:
				wid.setEnabled(False)
			self.uiFalloffTypeCBOX.setEnabled(True)

		for wid in widList:
			wid.blockSignals(False)

	@stackable
	def updateFalloffData(self):
		self._updateFalloffData()

	def _updateFalloffData(self):
		idx = self.uiShapeFalloffCBOX.currentIndex()
		thing = toPyObject(self.uiShapeFalloffCBOX.itemData(idx))

		splitType = str(self.uiFalloffTypeCBOX.currentText()).lower()
		axis = str(self.uiFalloffAxisCBOX.currentText()).upper()
		minVal = self.uiFalloffMinSPN.value()
		minHandle = self.uiFalloffMinHandleSPN.value()
		maxHandle = self.uiFalloffMaxHandleSPN.value()
		maxVal = self.uiFalloffMaxSPN.value()
		mapName = None
		self.system.setFalloffData(thing, splitType, axis, minVal, minHandle, maxHandle, maxVal, mapName)

	@Slot()
	@stackable
	def newFalloff(self):
		nn, good = QInputDialog.getText(self, "New Falloff", "Enter a name for the new Falloff", text="Falloff")
		if not good:
			return
		nn = str(nn)
		foNames = [i.name for i in self.system.simplex.falloffs]
		nn = self.getNextName(nn, foNames)
		newFo = self.system.createFalloff(nn)
		self.buildFalloffLists()

	@Slot()
	@stackable
	def duplicateFalloff(self):
		nn, good = QInputDialog.getText(self, "Duplicate Falloff", "Enter a name for the new Falloff", text="Falloff")
		if not good:
			return
		nn = str(nn)
		foNames = [i.name for i in self.system.simplex.falloffs]
		nn = self.getNextName(nn, foNames)
		falloff = toPyObject(self.uiShapeFalloffCBOX.itemData(self.uiShapeFalloffCBOX.currentindex()))
		self.system.duplicateFalloff(falloff, nn)
		self.buildFalloffLists()

	@Slot()
	@stackable
	def deleteFalloff(self):
		falloff = toPyObject(self.uiShapeFalloffCBOX.itemData(self.uiShapeFalloffCBOX.currentindex()))
		self.system.deleteFalloff(falloff)
		self.buildFalloffLists()


	# Show Dependent Combos
	def setAllComboRequirement(self):
		if self.uiComboDependAnyCHK.isChecked():
			self.uiComboDependAnyCHK.blockSignals(True)
			self.uiComboDependAnyCHK.setChecked(False)
			self.uiComboDependAnyCHK.blockSignals(False)
		self.enableComboRequirements()

	def setAnyComboRequirement(self):
		if self.uiComboDependAllCHK.isChecked():
			self.uiComboDependAllCHK.blockSignals(True)
			self.uiComboDependAllCHK.setChecked(False)
			self.uiComboDependAllCHK.blockSignals(False)
		self.enableComboRequirements()

	def enableComboRequirements(self):
		comboModel = self.uiComboTREE.model()
		comboModel.filterRequiresAll = False
		comboModel.filterRequiresAny = False
		if self.uiComboDependAllCHK.isChecked():
			comboModel.filterRequiresAll = True
		elif self.uiComboDependAnyCHK.isChecked():
			comboModel.filterRequiresAny = True
		comboModel.invalidateFilter()

	def populateComboRequirements(self):
		selItems = self.getSelectedItems(self.uiSliderTREE)
		selItems = [i for i in selItems if i]
		selItems = [i for i in selItems if i.column() == 0]
		sliderItems = []
		for sel in selItems:
			sliderItems.append(self.searchParentsForType(sel, S_SLIDER_TYPE))

		things = [toPyObject(i.data(THING_ROLE)) for i in sliderItems]
		comboModel = self.uiComboTREE.model()
		comboModel.requires = things

		if comboModel.filterRequiresAll or comboModel.filterRequiresAny:
			comboModel.invalidateFilter()

	# Settings Helper
	def _blockSettingsSignals(self, value):
		self.uiShapeNameTXT.blockSignals(value)
		self.uiWeightNameTXT.blockSignals(value)
		self.uiWeightGroupCBOX.blockSignals(value)
		self.uiWeightFalloffCBOX.blockSignals(value)
		self.uiWeightFalloffCBOX.model().blockSignals(value)


	# settings editing
	def setSliderGroup(self):
		cbGroup = self.uiWeightGroupCBOX.itemData(self.uiWeightGroupCBOX.currentIndex())
		cbGroup = toPyObject(cbGroup)
		if cbGroup is None:
			return
		groupItems = self._sliderTreeMap[cbGroup]
		groupItem = groupItems[0]

		selItems = self.getSelectedItems(self.uiSliderTREE)
		selItems = self.filterItemsByType(selItems, S_SLIDER_TYPE)
		# get the group item from the combobox.
		self.setItemsGroup(selItems, groupItem)

	@stackable
	def setItemsGroup(self, items, groupItem):
		group = toPyObject(groupItem.data(THING_ROLE))
		things = []
		groups = []
		for item in items:
			thing = toPyObject(item.data(THING_ROLE))
			if not isinstance(thing, (Slider, Combo)):
				continue
			things.append(thing)
			groups.append(group)
			par = item.parent()
			row = par.takeRow(item.row())
			groupItem.appendRow(row)

		self.system.setSlidersGroups(things, groups)

	def setSliderName(self):
		userName = str(self.uiWeightNameTXT.text())
		sliderNames = [i.name for i in self.system.simplex.sliders]
		selItems = self.getSelectedItems(self.uiSliderTREE)
		selItems = [i for i in selItems if i.column() == 0]
		if not selItems:
			return
		thing = toPyObject(selItems[0].data(THING_ROLE))
		oldName = thing.name
		if oldName == userName: #Don't double-change the name
			return
		nn = self.getNextName(userName, sliderNames)
		sliderNames.append(nn)
		self.renameSlider(thing, nn)
		self.updateLinkedItems(thing)

	@stackable
	def setSliderFalloffs(self, topIdx, bottomIdx):
		model = self.uiWeightFalloffCBOX.model()
		foItem = model.item(topIdx.row())
		foThing = toPyObject(foItem.data(THING_ROLE))
		check = toPyObject(foItem.data(Qt.CheckStateRole)) == Qt.Checked

		selItems = self.getSelectedItems(self.uiSliderTREE)
		selItems = self.filterItemsByType(selItems, S_SLIDER_TYPE)

		for item in selItems:
			thing = toPyObject(item.data(THING_ROLE))
			if check:
				if foThing not in thing.prog.falloffs:
					self.system.addProgFalloff(thing.prog, foThing)
			else:
				if foThing in thing.prog.falloffs:
					self.system.removeProgFalloff(thing.prog, foThing)

	@stackable
	def renameSlider(self, slider, name):
		oldName = slider.name
		self.system.renameSlider(slider, name, multiplier=self._sliderMul)
		if len(slider.prog.pairs) == 2:
			for pp in slider.prog.pairs:
				if pp.shape.isRest:
					continue

				if pp.shape.name.startswith(oldName):
					newShapeName = pp.shape.name.replace(oldName, name, 1)
					self.system.renameShape(pp.shape, newShapeName)
					self.updateLinkedItems(pp)

	@stackable
	def renameCombo(self, combo, name):
		oldName = combo.name
		self.system.renameCombo(combo, name)
		if len(combo.prog.pairs) == 2:
			for pp in combo.prog.pairs:
				if pp.shape.isRest:
					continue
				if pp.shape.name.startswith(oldName):
					newShapeName = pp.shape.name.replace(oldName, name, 1)
					self.system.renameShape(pp.shape, newShapeName)
					self.updateLinkedItems(pp)

	# treeItem updates
	@stackable
	def treeItemChanged(self, item):
		v = toPyObject(item.data(VALUE_ROLE))
		w = toPyObject(item.data(WEIGHT_ROLE))
		if not (v or w):
			t = toPyObject(item.data(TYPE_ROLE))
			thing = toPyObject(item.data(THING_ROLE))
			if thing is None:
				return
			disp = str(toPyObject(item.data(Qt.DisplayRole)))
			if t == S_SHAPE_TYPE or t == C_SHAPE_TYPE:
				nn = self.getNextName(disp, [i.name for i in self.system.simplex.shapes])
				if thing.shape.name != nn:
					self.system.renameShape(thing.shape, nn)
					self.updateLinkedItems(thing)
			elif t == S_SLIDER_TYPE or t == C_SLIDER_TYPE:

				nn = self.getNextName(disp, [i.name for i in self.system.simplex.sliders])
				if thing.name != nn:
					self.renameSlider(thing, nn)
					self.updateLinkedItems(thing)
			elif t == S_GROUP_TYPE or t == C_GROUP_TYPE:
				nn = self.getNextName(disp, [i.name for i in self.system.simplex.groups])
				if thing.name != nn:
					self.system.renameGroup(thing, nn)
					self.updateLinkedItems(thing)
			elif t == C_COMBO_TYPE:
				nn = self.getNextName(disp, [i.name for i in self.system.simplex.combos])
				if thing.name != nn:
					self.renameCombo(thing, nn)
					self.updateLinkedItems(thing)

		else:
			if item.column() == SHAPE_WEIGHT_COL:
				pp = toPyObject(item.data(THING_ROLE))
				weight = toPyObject(item.data(Qt.EditRole))
				self.system.setShapesValues([pp], [weight])
				if isinstance(pp.prog.parent, Slider):
					self.updateSliderRange(pp.prog.parent)
			elif item.column() == SLIDER_VALUE_COL:
				slider = toPyObject(item.data(THING_ROLE))
				value = toPyObject(item.data(Qt.EditRole))
				self.system.setSlidersWeights([slider], [value])

	def updateLinkedItems(self, thing):
		# because I've kept track of what items my things are stored inside
		# I can just say that a thing has been updated, and easily refresh
		# all of the items
		if isinstance(thing, ProgPair):
			for item in self._itemMap[thing.shape]:
				item.model().blockSignals(True)
				item.setData(thing.shape.name, Qt.DisplayRole)
				item.model().blockSignals(False)
		elif isinstance(thing, ComboPair):
			for item in self._itemMap[thing.slider]:
				item.model().blockSignals(True)
				item.setData(thing.slider.name, Qt.DisplayRole)
				item.model().blockSignals(False)
		else:
			for item in self._itemMap[thing]:
				item.model().blockSignals(True)
				item.setData(thing.name, Qt.DisplayRole)
				item.model().blockSignals(False)

		# Because I killed the signals, I gotta do this
		self.uiSliderTREE.viewport().update()
		self.uiComboTREE.viewport().update()


	# settings population
	def loadSettings(self):
		# TODO get the combo types properly
		selIdx = self.uiSliderTREE.selectionModel().selectedIndexes()
		sliders = []
		progPairs = []

		for idx in selIdx:
			typ = toPyObject(self.uiSliderTREE.model().data(idx, TYPE_ROLE))
			if typ == S_SLIDER_TYPE:
				thing = toPyObject(self.uiSliderTREE.model().data(idx, THING_ROLE))
				sliders.append(thing)
			elif typ == S_SHAPE_TYPE:
				thing = toPyObject(self.uiSliderTREE.model().data(idx, THING_ROLE))
				progPairs.append(thing)

		self.loadSliderSettings(sliders)
		self.loadShapeSettings(progPairs)

	def loadSliderSettings(self, sliders):
		self._blockSettingsSignals(True)
		names = set()
		weights = set()
		groups = set()
		doSplits = set()
		interps = set()
		falloffs = []

		for slider in sliders:
			names.add(slider.name)
			weights.add(slider.value)
			groups.add(slider.group)
			interps.add(slider.prog.interp)
			falloffs.append(slider.prog.falloffs)

		if len(names) == 1:
			name = names.pop()
			self.uiWeightNameTXT.setEnabled(True)
			self.uiWeightNameTXT.setText(name)
		elif len(names) == 0:
			self.uiWeightNameTXT.setEnabled(False)
			self.uiWeightNameTXT.setText("None ...")
		else:
			self.uiWeightNameTXT.setEnabled(False)
			self.uiWeightNameTXT.setText("Multi ...")

		self.uiWeightGroupCBOX.setCurrentIndex(0)
		if len(groups) == 1:
			group = groups.pop()
			for i in xrange(self.uiWeightGroupCBOX.count()):
				chk = toPyObject(self.uiWeightGroupCBOX.itemData(i))
				if chk == group:
					self.uiWeightGroupCBOX.setCurrentIndex(i)
					break

		#uiWeightFalloffCBOX
		foModel = self.uiWeightFalloffCBOX.model()
		for i in xrange(self.uiWeightFalloffCBOX.count()):
			item = foModel.item(i)
			thing = toPyObject(item.data(THING_ROLE))
			if not thing:
				continue
			membership = [thing in f for f in falloffs]
			if all(membership):
				item.setData(Qt.Checked, Qt.CheckStateRole)
			elif any(membership):
				item.setData(Qt.PartiallyChecked, Qt.CheckStateRole)
			else:
				item.setData(Qt.Unchecked, Qt.CheckStateRole)
		self.populateFalloffLine()

		#uiWeightInterpCBOX
		self.uiWeightInterpCBOX.setCurrentIndex(0)
		if len(interps) == 1:
			interp = interps.pop()
			for i in xrange(self.uiWeightInterpCBOX.count()):
				if interp == str(self.uiWeightInterpCBOX.itemText(i)).lower():
					self.uiWeightInterpCBOX.setCurrentIndex(i)
					break
		self._blockSettingsSignals(False)

	def loadShapeSettings(self, progPairs):
		self._blockSettingsSignals(True)
		names = set()
		values = set()
		for pp in progPairs:
			names.add(pp.shape.name)
			values.add(pp.value)

		if len(names) == 1:
			name = names.pop()
			self.uiShapeNameTXT.setEnabled(True)
			self.uiShapeNameTXT.setText(name)
		elif len(names) == 0:
			self.uiShapeNameTXT.setEnabled(False)
			self.uiShapeNameTXT.setText("None ...")
		else:
			self.uiShapeNameTXT.setEnabled(False)
			self.uiShapeNameTXT.setText("Multi ...")

		self._blockSettingsSignals(False)






	# Deleting
	def _sliderDeleteCheck(self, sliderItems):
		# Get the combos dependent on these sliderItems
		combos = []
		for sliderItem in sliderItems:
			sliderThing = toPyObject(sliderItem.data(THING_ROLE))
			try:
				cpairItems = self._comboTreeMap[sliderThing]
			except KeyError:
				pass
			else:
				cpairThings = [toPyObject(i.data(THING_ROLE)) for i in cpairItems]
				combos.extend([i.combo for i in cpairThings])

		combos = list(set(combos))
		comboItems = []
		for c in combos:
			comboItems.extend(self._comboTreeMap[c])

		# check if sliders are part of combos, asks the user whether
		# they want to delete those combos, and returns the list
		if comboItems:
			comboThings = [toPyObject(i.data(THING_ROLE))for i in comboItems]
			msg = "Are you sure?\n\nThis will delete these combos as well:\n{0}"
			msg = msg.format(', '.join([i.name for i in comboThings]))
			test = QMessageBox.question(self, "Warning", msg, QMessageBox.Ok, QMessageBox.No)
			if test == QMessageBox.No:
				return False, comboItems
		return True, comboItems

	def _getDeleteItems(self, tree):
		# Sort selected items by type, then only delete
		# the topmost type in the hierarchy
		# This protects against double-deleting
		sel = self.getSelectedItems(tree)
		seps = {}
		for item in sel:
			if item.column() == 0:
				typ = toPyObject(item.data(TYPE_ROLE))
				if typ is not None:
					seps.setdefault(typ, []).append(item)
		if not seps:
			return []

		parkey = min(seps.iterkeys()) # gets the highest level selection
		delItems = sorted(seps[parkey], key=lambda x: x.row(), reverse=True)
		delItems = [i for i in delItems if i.column() == 0]
		return delItems


	@Slot()
	@stackable
	def sliderTreeDelete(self):
		delItems = self._getDeleteItems(self.uiSliderTREE)
		typedDelItems = self.partitionItemsByType(delItems)
		for itype, ditems in typedDelItems.iteritems():
			if itype == S_GROUP_TYPE:
				self.deleteSliderGroupItems(ditems)
			elif itype == S_SLIDER_TYPE:
				self.deleteSliderItems(ditems)
			elif itype == S_SHAPE_TYPE:
				self.deleteProgPairItems(ditems)
		self.buildItemMap()

	@Slot()
	@stackable
	def comboTreeDelete(self):
		delItems = self._getDeleteItems(self.uiComboTREE)
		typedDelItems = self.partitionItemsByType(delItems)
		for itype, ditems in typedDelItems.iteritems():
			if itype == C_GROUP_TYPE:
				self.deleteComboGroupItems(ditems)
			elif itype == C_SHAPE_TYPE:
				self.deleteProgPairItems(ditems)
			elif itype == C_COMBO_TYPE:
				self.deleteComboItems(ditems)
			elif itype == C_SLIDER_TYPE:
				self.deleteComboPairItems(ditems)
		self.buildItemMap()


	def _deleteTreeItems(self, items):
		# removes these items from their UI tree
		for item in items:
			par = item.parent()
			par.takeRow(item.row())

	def deleteSliderGroupItems(self, items):
		# Don't delete the last group
		groupItems = self.searchTreeForType(self.uiSliderTREE, S_GROUP_TYPE)
		if len(groupItems) == 1:
			QMessageBox.warning(self, 'warning', "Cannot delete the last group")
			return
		self.deleteGroupItems(items)

	def deleteComboGroupItems(self, items):
		QMessageBox.warning(self, 'warning', "Cannot delete depth groups")

	def deleteGroupItems(self, items):
		# If I'm deleting a slider group, make sure
		# to delete the combos with it
		for groupItem in items:
			typ = toPyObject(groupItem.data(TYPE_ROLE))
			if typ == S_GROUP_TYPE:
				sliderItems = []
				for row in xrange(groupItem.rowCount()):
					sliderItems.append(groupItem.child(row, 0))
				doit, comboItems = self._sliderDeleteCheck(sliderItems)
				if not doit:
					return
				self.deleteComboItems(comboItems)

		# Delete the group item from the settings box
		things = []
		for groupItem in items:
			thing = toPyObject(groupItem.data(THING_ROLE))
			things.append(thing)
			for row in xrange(self.uiWeightGroupCBOX.count()):
				if thing == toPyObject(self.uiWeightGroupCBOX.itemData(row)):
					self.uiWeightGroupCBOX.removeItem(row)
					break

		self.system.deleteGroups(things)
		self._deleteTreeItems(items)

	def deleteSliderItems(self, items):
		doit, comboItems = self._sliderDeleteCheck(items)
		if not doit:
			return
		self.deleteComboItems(comboItems)
		things = [toPyObject(i.data(THING_ROLE)) for i in items]
		self.system.deleteSliders(things)
		self._deleteTreeItems(items)

	def deleteProgPairItems(self, items):
		things = [toPyObject(i.data(THING_ROLE)) for i in items]
		sliderThings = [i.prog.parent for i in things]
		self.system.deleteProgPairs(things)
		for slider in sliderThings:
			self.updateSliderRange(slider)
		self._deleteTreeItems(items)

	def deleteComboItems(self, items):
		# check if the parent group is empty
		# and if so, delete that group
		groupThings = list(set(toPyObject(i.parent().data(THING_ROLE)) for i in items if i.parent() is not None))
		groupItems = [] # ugh, pyside items/indexes aren't hashable
		for gt in groupThings:
			groupItems.extend(self._comboTreeMap[gt])

		things = [toPyObject(i.data(THING_ROLE)) for i in items]
		self.system.deleteCombos(things)
		self._deleteTreeItems(items)

		groupDel = [i for i in groupItems if not i.hasChildren()]
		if groupDel:
			self.deleteGroupItems(groupDel)

	def deleteComboPairItems(self, items):
		things = [toPyObject(i.data(THING_ROLE)) for i in items]
		self.system.deleteComboPairs(things)
		self._deleteTreeItems(items)


	# Shapes
	def newSliderShape(self):
		sel = self.getSelectedItems(self.uiSliderTREE)
		pars = self.filterItemsByType(sel, S_SLIDER_TYPE)
		if not pars:
			return
		parItem = pars[0]
		parThing = toPyObject(parItem.data(THING_ROLE))
		return self.newShape(parItem, parThing, self.uiSliderTREE)

	def newComboShape(self):
		sel = self.getSelectedItems(self.uiComboTREE)
		comboItems = self.filterItemsByType(sel, C_COMBO_TYPE)
		if not comboItems:
			return

		comboItem = comboItems[0]
		tp = self.searchTreeForType(self.uiComboTREE, C_SHAPE_PAR_TYPE, comboItem)
		parItem = tp[0]
		comboThing = toPyObject(comboItem.data(THING_ROLE))
		return self.newShape(parItem, comboThing, self.uiComboTREE)

	def newShape(self, parItem, parThing, tree):
		if tree is self.uiSliderTREE:
			if parThing.value == 0.0:
				vals = [i.value for i in parThing.prog.pairs]
				if 1.0 not in vals:
					tVal = 1.0
				elif -1.0 not in vals:
					tVal = -1.0
				elif 0.5 not in vals:
					tVal = 0.5
				else:
					tVal = -0.5
			else:
				tVal = parThing.value
		else:
			tVal = 1.0
		if abs(tVal) == 1.0:
			newName = parThing.name
		else:
			newName = "{0}_{1}".format(parThing.name, int(abs(tVal)*100))
		self.createShape(newName, tVal, parItem, parThing, tree)

	@stackable
	def createShape(self, name, value, parItem, parThing, tree):
		prog = parThing.prog

		shapeNames = [i.name for i in self.system.simplex.shapes]
		name = self.getNextName(name, shapeNames)
		thing = self.system.createShape(name, prog, value)

		if tree is self.uiSliderTREE:
			shapeItem = self.buildSliderShapeItem(parItem, thing)
			self.updateSliderRange(parThing)
		else:
			shapeItem = self.buildComboShapeItem(parItem, thing)
		self.expandTo(shapeItem, tree)
		self.buildItemMap()


	# Sliders
	@Slot()
	@stackable
	def newSlider(self):
		# get the new slider name
		newName, good = QInputDialog.getText(self, "New Slider", "Enter a name for the new slider", text="Slider")
		if not good:
			return

		newName = str(newName)
		sliderNames = [i.name for i in self.system.simplex.sliders]
		newName = self.getNextName(newName, sliderNames)

		# get the parent group
		sel = self.getSelectedItems(self.uiSliderTREE)
		if sel:
			groupItem = self.searchParentsForType(sel[0], S_GROUP_TYPE)
		else:
			groupItem = QStandardItem()

		if not groupItem.index().isValid():
			groupItem, group = self.createGroup("{0}_GROUP".format(newName), self.uiSliderTREE)

		self.createSlider(newName, groupItem)

	def createSlider(self, name, parItem):
		group = toPyObject(parItem.data(THING_ROLE))

		# Build the slider
		slider = self.system.createSlider(name, group, multiplier=self._sliderMul)

		# Build the slider tree items
		sliderItem = self.buildSliderSliderTree(parItem, slider)
		self.expandTo(sliderItem, self.uiSliderTREE)
		self.buildItemMap()

	def setSliderRange(self):
		self._sliderMul = 2.0 if self.uiDoubleSliderRangeACT.isChecked() else 1.0
		self.system.setAllSliderRanges(self._sliderMul)

	# Combos
	def newActiveCombo(self):
		root = self.uiSliderTREE.model().sourceModel().invisibleRootItem()
		queue = [root]
		sliderItems = []
		while queue:
			item = queue.pop()
			# ignore any items without children
			if not item.hasChildren():
				continue

			for row in xrange(item.rowCount()):
				queue.append(item.child(row, 0))

			thing = toPyObject(item.data(THING_ROLE))
			if isinstance(thing, Slider):
				if thing.value != 0.0:
					sliderItems.append(item)
		self.newCombo(sliderItems)

	def newSelectedCombo(self):
		selItems = self.getSelectedItems(self.uiSliderTREE)
		selItems = [i for i in selItems if i.column() == 0]
		sliderItems = []
		for item in selItems:
			thing = toPyObject(item.data(THING_ROLE))
			if isinstance(thing, Slider):
				sliderItems.append(item)
		self.newCombo(sliderItems)

	@stackable
	def newCombo(self, sliderItems):
		if len(sliderItems) < 2:
			QMessageBox.warning(self, 'warning', "Combos must have at least two sliders")
			return

		# TODO check if this combo already exists

		# build the new combo NAME based on the *SHAPES* that are active
		# get shapes that are "next" in line
		shapeNames = []
		for sliderItem in sliderItems:
			slider = toPyObject(sliderItem.data(THING_ROLE))
			sVal = slider.value
			if sVal == 0.0:
				sVal = 1.0
			sign = sVal / abs(sVal)
			shapeVals = [sign * (i.value - sVal) for i in slider.prog.pairs]
			pruneVals = [i for i in shapeVals if i >= 0.0]
			shapeIdx = shapeVals.index(min(pruneVals))
			shapeNames.append(str(slider.prog.pairs[shapeIdx].shape.name))
		shapeNames.sort()
		name = "_".join([s for s in shapeNames])

		# find/build a group for the new combo
		gNames = [g.name for g in self.system.simplex.groups]
		gName = "DEPTH_{0}".format(len(sliderItems))
		try:
			gIdx = gNames.index(gName)
		except ValueError:
			groupItem, group = self.createGroup(gName, self.uiComboTREE)
		else:
			group = self.system.simplex.groups[gIdx]
			root = self.getTreeRoot(self.uiComboTREE)
			for c in xrange(root.rowCount()):
				child = root.child(c, 0)
				if toPyObject(child.data(THING_ROLE)) == group:
					groupItem = child
					break
			else:
				groupItem = self.buildComboGroupItem(root, group)
		self.createCombo(name, sliderItems, groupItem)

	def createCombo(self, name, sliderItems, groupItem):
		sliders = []
		values = []
		for si in sliderItems:
			thing = toPyObject(si.data(THING_ROLE))
			sliders.append(thing)
			if thing.value == 0.0:
				values.append(1.0)
			else:
				values.append(thing.value)

		group = toPyObject(groupItem.data(THING_ROLE))

		combo = self.system.comboExists(sliders, values)
		if not combo:
			combo = self.system.createCombo(name, sliders, values, group)
			comboItem = self.buildComboComboTree(groupItem, combo)
			self.buildItemMap()
		else:
			comboItem = self._comboTreeMap[combo][0]

		self.setSelection(self.uiComboTREE, [comboItem])

	# Group manipulation
	def newSliderGroup(self):
		newName, good = QInputDialog.getText(self, "New Group", "Enter a name for the new group", text="Group")
		if not good:
			return
		selItems = self.getSelectedItems(self.uiSliderTREE)
		selItems = [i for i in selItems if i.column() == 0]
		selItems = self.filterItemsByType(selItems, S_SLIDER_TYPE)

		self.createGroup(str(newName), self.uiSliderTREE, selItems)

	def newComboGroup(self):
		newName, good = QInputDialog.getText(self, "New Group", "Enter a name for the new group", text="Group")
		if not good:
			return
		self.createGroup(str(newName), self.uiComboTREE)

	@stackable
	def createGroup(self, name, tree, items=None):
		groupNames = [i.name for i in self.system.simplex.groups]
		newName = self.getNextName(name, groupNames)
		systemGroup = self.system.createGroup(newName)
		root = self.getTreeRoot(tree)
		if tree is self.uiSliderTREE:
			groupItem = self.buildSliderGroupItem(root, systemGroup)
		else:
			groupItem = self.buildComboGroupItem(root, systemGroup)

		if items:
			self.setItemsGroup(items, groupItem)

		self.expandTo(groupItem, tree)
		self.buildItemMap()

		return groupItem, systemGroup

	def selectSliders(self):
		selItems = self.getSelectedItems(self.uiComboTREE)
		selItems = [i for i in selItems if i.column() == 0]
		comboItems = []
		for item in selItems:
			ci = self.searchParentsForType(item, C_COMBO_TYPE)
			if ci.index().isValid():
				comboItems.append(ci)

		if not comboItems:
			return

		comboThings = [toPyObject(i.data(THING_ROLE)) for i in comboItems]
		comboThings = list(set(comboThings))

		sliderItems = []
		for thing in comboThings:
			for pair in thing.pairs:
				for si in self._sliderTreeMap[pair.slider]:
					sliderItems.append(si)

		self.setSelection(self.uiSliderTREE, sliderItems)

	def setSelection(self, tree, items):
		sm = tree.selectionModel()
		fm = tree.model()
		sel = QItemSelection()
		for si in items:
			idx = fm.mapFromSource(si.index())
			sel.merge(QItemSelection(idx, idx), sm.Select)

		for item in items:
			self.expandTo(item, tree)

		sm.select(sel, sm.ClearAndSelect|sm.Rows)

	# Value buttons
	@Slot()
	@stackable
	def setSliderVals(self):
		selItems = self.getSelectedItems(self.uiComboTREE)
		selItems = [i for i in selItems if i.column() == 0]
		comboItems = []
		for item in selItems:
			ci = self.searchParentsForType(item, C_COMBO_TYPE)
			if ci.index().isValid():
				comboItems.append(ci)

		if not comboItems:
			return

		comboThings = [toPyObject(i.data(THING_ROLE)) for i in comboItems]
		comboThings = list(set(comboThings))

		self.zeroAllSliders()
		values = []
		sliders = []
		for thing in comboThings:
			for pair in thing.pairs:
				sliderItems = self._sliderTreeMap[pair.slider]
				sliders.append(pair.slider)
				values.append(pair.value)
				for si in sliderItems:
					par = si.parent()
					valueItem = par.child(si.row(), SLIDER_VALUE_COL)
					valueItem.setData(pair.value, Qt.EditRole)
		self.system.setSlidersWeights(sliders, values)

	@Slot()
	@stackable
	def zeroAllSliders(self):
		root = self.uiSliderTREE.model().sourceModel().invisibleRootItem()
		queue = [root]
		sliders = []
		while queue:
			item = queue.pop()
			# having this check here ignores shapes
			if not item.hasChildren():
				continue
			for row in xrange(item.rowCount()):
				queue.append(item.child(row, 0))

			thing = toPyObject(item.data(THING_ROLE))
			if isinstance(thing, Slider):
				thing.value = 0.0
				sliders.append(thing)
				par = item.parent()
				valueItem = par.child(item.row(), SLIDER_VALUE_COL)
				valueItem.setData(0.0, Qt.EditRole)

		values = [0.0] * len(sliders)
		self.system.setSlidersWeights(sliders, values)

	@Slot()
	@stackable
	def zeroSelectedSliders(self):
		sel = self.uiSliderTREE.selectedIndexes()
		model = self.uiSliderTREE.model()
		sliders = []
		for idx in sel:
			isVal = toPyObject(model.data(idx, VALUE_ROLE))
			if not isVal:
				continue
			thing = toPyObject(model.data(idx, THING_ROLE))
			if isinstance(thing, Slider):
				sliders.append(thing)
				thing.value = 0.0
				model.setData(idx, 0.0, Qt.EditRole)

		values = [0.0] * len(sliders)
		self.system.setSlidersWeights(sliders, values)


	# Utility Buttons
	def selectCtrl(self):
		self.system.selectCtrl()


	# Tree expansion/collapse code
	def expandSliderTree(self, index):
		self.toggleTree(index, self.uiSliderTREE, True)

	def collapseSliderTree(self, index):
		self.toggleTree(index, self.uiSliderTREE, False)

	def expandComboTree(self, index):
		self.toggleTree(index, self.uiComboTREE, True)

	def collapseComboTree(self, index):
		self.toggleTree(index, self.uiComboTREE, False)

	def resizeColumns(self, tree):
		filterModel = tree.model()
		for i in xrange(filterModel.columnCount()-1):
			oldcw = tree.columnWidth(i)
			tree.resizeColumnToContents(i)
			newcw = tree.columnWidth(i) + 10
			tree.setColumnWidth(i, max(oldcw, newcw, 30))
		tree.setColumnWidth(filterModel.columnCount()-1, 5)

	def toggleTree(self, index, tree, expand):
		# Separate function to deal with filtering capability
		if not index.isValid():
			return

		filterModel = tree.model()
		model = filterModel.sourceModel()
		mods = QApplication.keyboardModifiers()
		clickItem = model.itemFromIndex(filterModel.mapToSource(index))

		thing = toPyObject(clickItem.data(THING_ROLE))
		try:
			thing.expanded = expand
		except AttributeError:
			pass

		if mods & Qt.ControlModifier:
			queue = [clickItem]
			tree.blockSignals(True)
			try:
				while queue:
					item = queue.pop()
					thing = toPyObject(item.data(THING_ROLE))
					thing.expanded = expand
					tree.setExpanded(filterModel.mapFromSource(item.index()), expand)
					for i in xrange(item.rowCount()):
						child = item.child(i, 0)
						if child:
							queue.append(child)
			finally:
				tree.blockSignals(False)

		if expand:
			self.resizeColumns(tree)

	def expandTo(self, item, tree):
		model = tree.model()
		index = model.mapFromSource(item.index())

		while index:
			tree.setExpanded(index, True)
			thing = toPyObject(model.data(index, THING_ROLE))
			thing.expanded = True
			index = index.parent()
			if not index or not index.isValid():
				break
		self.resizeColumns(tree)

	def storeExpansion(self, tree):
		# Part of the data put into the undo state graph is
		# the expansion of the individual items in the graph
		# Load those expansions onto the tree
		queue = [self.getTreeRoot(tree)]
		model = tree.model()
		while queue:
			item = queue.pop()
			thing = toPyObject(item.data(THING_ROLE))
			index = model.mapFromSource(item.index())
			thing.expanded = tree.isExpanded(index)
			if isinstance(thing, Simplex):
				if tree == self.uiComboTREE:
					thing.comboExpanded = tree.isExpanded(index)
				elif tree == self.uiSliderTREE:
					thing.sliderExpanded = tree.isExpanded(index)

			for row in xrange(item.rowCount()):
				queue.append(item.child(row, 0))

	def setItemExpansion(self, tree):
		# Part of the data put into the undo state graph is
		# the expansion of the individual items in the graph
		# Load those expansions onto the tree
		queue = [self.getTreeRoot(tree)]
		model = tree.model()
		tree.blockSignals(True)
		while queue:
			item = queue.pop()
			thing = toPyObject(item.data(THING_ROLE))
			index = model.mapFromSource(item.index())
			exp = thing.expanded

			if isinstance(thing, Simplex):
				if tree == self.uiComboTREE:
					exp = thing.comboExpanded
				elif tree == self.uiSliderTREE:
					exp = thing.sliderExpanded

			tree.setExpanded(index, exp)
			for row in xrange(item.rowCount()):
				queue.append(item.child(row, 0))
		tree.blockSignals(False)

	def pairExpansion(self, oldSimp, newSimp):
		""" Copy the expansion values from 'old' to 'new' based on name """
		newSimp.comboExpanded = oldSimp.comboExpanded
		newSimp.sliderExpanded = oldSimp.sliderExpanded

		mains = (
			(oldSimp.combos, newSimp.combos),
			(oldSimp.sliders, newSimp.sliders),
			(oldSimp.groups, newSimp.groups),
		)

		for old, new in mains:
			newDict = {i.name: i for i in new}
			oldDict = {i.name: i for i in old}
			keys = set(newDict.keys()) & set(oldDict.keys())
			for key in keys:
				kNew = newDict[key]
				kOld = oldDict[key]
				kNew.expanded = kOld.expanded

				if isinstance(kNew, Combo):
					knpDict = {i.slider.name:i for i in kNew.pairs}
					kopDict = {i.slider.name:i for i in kOld.pairs}
					kkeys = set(knpDict.keys()) & set(kopDict.keys())
					for kk in kkeys:
						knpDict[kk].expadned = kopDict[kk].expanded
						n = knpDict[kk]
						o = knpDict[kk]

					knpDict = {i.shape.name:i for i in kNew.prog.pairs}
					kopDict = {i.shape.name:i for i in kOld.prog.pairs}
					kkeys = set(knpDict.keys()) & set(kopDict.keys())
					for kk in kkeys:
						knpDict[kk].expadned = kopDict[kk].expanded



	# Tree dragging
	def sliderDragTick(self, ticks, mul):
		self.dragTick(self.uiSliderTREE, ticks, mul)

	def sliderDragStart(self):
		self.system.DCC.undoOpen()

	def sliderDragStop(self):
		self.system.DCC.undoClose()



	def comboDragTick(self, ticks, mul):
		self.dragTick(self.uiComboTREE, ticks, mul)

	def comboDragStart(self):
		self.system.DCC.undoOpen()

	def comboDragStop(self):
		self.system.DCC.undoClose()



	def dragTick(self, tree, ticks, mul):
		sel = self.getSelectedItems(tree)
		dragRole = None
		for item in sel:
			if toPyObject(item.data(VALUE_ROLE)):
				dragRole = VALUE_ROLE
				break
			elif toPyObject(item.data(WEIGHT_ROLE)):
				dragRole = WEIGHT_ROLE

		if dragRole is None:
			return
		model = tree.model().sourceModel()
		model.blockSignals(True)
		for item in sel:
			if toPyObject(item.data(dragRole)):
				val = toPyObject(item.data(Qt.EditRole))
				val += (0.05) * ticks * mul
				if abs(val) < 0.00001:
					val = 0.0
				thing = toPyObject(item.data(THING_ROLE))
				val = max(min(val, thing.maxValue), thing.minValue)
				item.setData(val, Qt.EditRole)
				self.updateTickValues((thing, val))
		model.blockSignals(False)

	@singleShot()
	def updateTickValues(self, updatePairs):
		# Don't make this mouse-tick be stackable. That way
		# we don't update the whole System for a slider value changes
		sliderList = []
		progs = []
		for i in updatePairs:
			if isinstance(i[0], Slider):
				sliderList.append(i)
			elif isinstance(i[0], ProgPair):
				progs.append(i)

		if progs:
			progPairs, values = zip(*progs)
			self.system.setShapesValues(progPairs, values)
			for pp in progPairs:
				if isinstance(pp.prog.parent, Slider):
					self.updateSliderRange(pp.prog.parent)

		if sliderList:
			sliders, values = zip(*sliderList)
			self.system.setSlidersWeights(sliders, values)

		self.uiSliderTREE.viewport().update()
		self.uiComboTREE.viewport().update()

	# Menus and Actions
	def connectMenus(self):
		self.uiSliderTREE.setContextMenuPolicy(Qt.CustomContextMenu)
		self.uiSliderTREE.customContextMenuRequested.connect(self.openSliderMenu)

		self.uiComboTREE.setContextMenuPolicy(Qt.CustomContextMenu)
		self.uiComboTREE.customContextMenuRequested.connect(self.openComboMenu)

	def openSliderMenu(self, pos):
		if self._sliderMenu is None:
			self._sliderMenu = SliderContextMenu(self.uiSliderTREE)

			self._sliderMenu.uiAddGroupACT.triggered.connect(self.newSliderGroup)
			self._sliderMenu.uiAddSliderACT.triggered.connect(self.newSlider)
			self._sliderMenu.uiAddShapeACT.triggered.connect(self.newSliderShape)

			self._sliderMenu.uiComboActiveACT.triggered.connect(self.newActiveCombo)
			self._sliderMenu.uiComboSelectedACT.triggered.connect(self.newSelectedCombo)

			self._sliderMenu.uiDeleteACT.triggered.connect(self.sliderTreeDelete)

			self._sliderMenu.uiZeroACT.triggered.connect(self.zeroSelectedSliders)
			self._sliderMenu.uiZeroAllACT.triggered.connect(self.zeroAllSliders)

			#self._sliderMenu.uiExtractShapeACT.triggered.connect() # extract shape
			#self._sliderMenu.uiConnectShapeACT.triggered.connect() # connect shape
			#self._sliderMenu.uiMatchShapeACT.triggered.connect() # match shape
			#self._sliderMenu.uiClearShapeACT.triggered.connect() # clear shape

			self._sliderMenu.uiIsolateSelectedACT.triggered.connect(self.sliderTreeIsolate)
			self._sliderMenu.uiExitIsolationACT.triggered.connect(self.sliderTreeExitIsolate)

		self._sliderMenu.exec_(self.uiSliderTREE.viewport().mapToGlobal(pos))

		return self._sliderMenu

	def openComboMenu(self, pos):
		if self._comboMenu is None:
			self._comboMenu = ComboContextMenu(self.uiComboTREE)

			self._comboMenu.uiAddGroupACT.triggered.connect(self.newComboGroup)
			self._comboMenu.uiAddShapeACT.triggered.connect(self.newComboShape)

			self._comboMenu.uiDeleteACT.triggered.connect(self.comboTreeDelete)

			self._comboMenu.uiSetValsACT.triggered.connect(self.setSliderVals)

			#self._comboMenu.uiExtractShapeACT.triggered.connect() # extract shape
			#self._comboMenu.uiConnectShapeACT.triggered.connect() # connect shape
			#self._comboMenu.uiMatchShapeACT.triggered.connect() # match shape
			#self._comboMenu.uiClearShapeACT.triggered.connect() # clear shape

			self._comboMenu.uiIsolateSelectedACT.triggered.connect(self.comboTreeIsolate)
			self._comboMenu.uiExitIsolationACT.triggered.connect(self.comboTreeExitIsolate)

		self._comboMenu.exec_(self.uiComboTREE.viewport().mapToGlobal(pos))

		return self._comboMenu


	# Tree building
	def buildTrees(self):
		self.clearTree(self.uiSliderTREE)
		self.clearTree(self.uiComboTREE)
		if not self.system:
			return
		self.uiWeightGroupCBOX.addItem("")
		sliderTree = self.buildSliderTree()
		comboTree = self.buildComboTree()
		self.buildItemMap()
		return sliderTree, comboTree

	def clearTree(self, tree):
		model = tree.model().sourceModel()
		topRoot = model.invisibleRootItem()
		model.removeRows(0, 1, topRoot.index())

	def buildTreeRoot(self, tree, thing):
		model = tree.model().sourceModel()
		topRoot = model.invisibleRootItem()

		topRoot.setFlags(topRoot.flags() ^ Qt.ItemIsDropEnabled)

		root = QStandardItem(thing.name)
		root.setFlags(root.flags() ^ Qt.ItemIsDragEnabled)
		if tree is self.uiSliderTREE:
			sysType = S_SYSTEM_TYPE
		else:
			sysType = C_SYSTEM_TYPE
		root.setData(sysType, TYPE_ROLE)
		root.setData(thing, THING_ROLE)
		topRoot.setChild(0, 0, root)
		return root

	def buildSliderTree(self):
		simplex = self.system.simplex
		if not simplex:
			return
		rest = simplex.buildRestShape()

		self.clearTree(self.uiSliderTREE)
		root = self.buildTreeRoot(self.uiSliderTREE, simplex)

		sliderGroups = set()
		for s in simplex.sliders:
			sliderGroups.add(s.group)

		#sliderGroups = sorted(list(sliderGroups), key=lambda x: x.name)
		sliderGroups = [i for i in simplex.groups if i in sliderGroups]


		for g in sliderGroups:
			self.buildSliderGroupTree(root, g)
		return root

	def buildSliderGroupTree(self, parItem, groupThing):
		groupItem = self.buildSliderGroupItem(parItem, groupThing)
		for slider in groupThing.sliders:
			self.buildSliderSliderTree(groupItem, slider)
		return groupItem

	def buildSliderSliderTree(self, parItem, sliderThing):
		sliderItem = self.buildSliderSliderItem(parItem, sliderThing)

		for pair in sliderThing.prog.pairs:
			self.buildSliderShapeItem(sliderItem, pair)

		self.updateSliderRange(sliderThing)
		return sliderItem

	def updateSliderRange(self, sliderThing):
		values = [0.0] # take the rest value into account
		for pair in sliderThing.prog.pairs:
			values.append(pair.value) # for doing min/max stuff
		sliderThing.minValue = min(values)
		sliderThing.maxValue = max(values)

		# If the slider is part of a combo
		# make sure to update the range of the comboPair as well
		try:
			cpairItems = self._comboTreeMap[sliderThing]
		except KeyError:
			pass
		else:
			for cpairItem in cpairItems:
				cpair = toPyObject(cpairItem.data(THING_ROLE))
				cpair.minValue = min(values)
				cpair.maxValue = max(values)

	def buildSliderGroupItem(self, parItem, groupThing):
		grpItem = QStandardItem(groupThing.name)
		grpItem.setData(groupThing, THING_ROLE)
		grpItem.setData(S_GROUP_TYPE, TYPE_ROLE)
		grpItem.setData(S_SYSTEM_TYPE, PARENT_ROLE)
		parItem.appendRow([grpItem, QStandardItem(), QStandardItem()])

		self.uiWeightGroupCBOX.blockSignals(True)
		self.uiWeightGroupCBOX.addItem(groupThing.name, groupThing)
		self.uiWeightGroupCBOX.blockSignals(False)

		return grpItem

	def buildSliderSliderItem(self, parItem, sliderThing):
		sliderItem = QStandardItem(sliderThing.name)
		sliderItem.setData(sliderThing, THING_ROLE)
		sliderItem.setData(S_SLIDER_TYPE, TYPE_ROLE)
		sliderItem.setData(S_GROUP_TYPE, PARENT_ROLE)

		sliderValueItem = QStandardItem()
		sliderValueItem.setData(float(sliderThing.value), Qt.EditRole)
		sliderValueItem.setData(True, VALUE_ROLE)
		sliderValueItem.setData(sliderThing, THING_ROLE)
		sliderValueItem.setData(S_SLIDER_TYPE, TYPE_ROLE)
		sliderValueItem.setData(S_GROUP_TYPE, PARENT_ROLE)

		parItem.appendRow([sliderItem, sliderValueItem, QStandardItem()])
		return sliderItem

	def buildSliderShapeItem(self, parItem, pairThing):
		pairItem = QStandardItem(pairThing.shape.name)
		pairItem.setData(pairThing, THING_ROLE)
		pairItem.setData(S_SHAPE_TYPE, TYPE_ROLE)
		pairItem.setData(S_SLIDER_TYPE, PARENT_ROLE)
		pairValueItem = QStandardItem()
		pairValueItem.setData(float(pairThing.value), Qt.EditRole)
		pairValueItem.setData(True, WEIGHT_ROLE)
		pairValueItem.setData(pairThing, THING_ROLE)
		pairValueItem.setData(S_SHAPE_TYPE, TYPE_ROLE)
		pairValueItem.setData(S_SLIDER_TYPE, PARENT_ROLE)

		parItem.appendRow([pairItem, QStandardItem(), pairValueItem])
		return pairItem

	def buildComboTree(self):
		simplex = self.system.simplex
		if not simplex:
			return
		rest = simplex.buildRestShape()

		self.clearTree(self.uiComboTREE)
		root = self.buildTreeRoot(self.uiComboTREE, simplex)

		comboGroups = set()
		for s in simplex.combos:
			comboGroups.add(s.group)
		comboGroups = sorted(list(comboGroups), key=lambda x: x.name)

		for g in comboGroups:
			self.buildComboGroupTree(root, g)
		return root

	def buildComboGroupTree(self, parItem, groupThing):
		grpItem = self.buildComboGroupItem(parItem, groupThing)
		ordered = sorted(groupThing.combos, key=lambda x: len(x.pairs))
		for combo in ordered:
			self.buildComboComboTree(grpItem, combo)
		return grpItem

	def buildComboComboTree(self, parItem, comboThing):
		comboItem = self.buildComboComboItem(parItem, comboThing)
		for pair in comboThing.pairs:
			self.buildComboSliderItem(comboItem, pair)

		self.buildComboShapeParTree(comboItem, comboThing.prog)
		return comboItem

	def buildComboShapeParTree(self, parItem, progThing):
		shapesItem = self.buildComboParItem(parItem, "SHAPES", progThing)
		for pair in progThing.pairs:
			self.buildComboShapeItem(shapesItem, pair)
		return shapesItem

	def buildComboGroupItem(self, parItem, groupThing):
		grpItem = QStandardItem(groupThing.name)
		grpItem.setData(groupThing, THING_ROLE)
		grpItem.setData(C_GROUP_TYPE, TYPE_ROLE)
		grpItem.setData(C_SYSTEM_TYPE, PARENT_ROLE)
		parItem.appendRow([grpItem, QStandardItem(), QStandardItem()])

		self.uiWeightGroupCBOX.blockSignals(True)
		self.uiWeightGroupCBOX.addItem(groupThing.name, groupThing)
		self.uiWeightGroupCBOX.blockSignals(False)

		return grpItem

	def buildComboComboItem(self, parItem, comboThing):
		comboItem = QStandardItem(comboThing.name)
		comboItem.setData(comboThing, THING_ROLE)
		comboItem.setData(C_COMBO_TYPE, TYPE_ROLE)
		comboItem.setData(C_GROUP_TYPE, PARENT_ROLE)
		parItem.appendRow([comboItem, QStandardItem(), QStandardItem()])
		return comboItem

	def buildComboParItem(self, parItem, name, parThing):
		slidersItem = QStandardItem(name)
		slidersItem.setData(parThing, THING_ROLE)
		slidersItem.setData(C_SHAPE_PAR_TYPE, TYPE_ROLE)
		slidersItem.setData(C_COMBO_TYPE, PARENT_ROLE)
		parItem.appendRow([slidersItem, QStandardItem(), QStandardItem()])
		return slidersItem

	def buildComboSliderItem(self, parItem, comboPair):
		pairItem = QStandardItem(comboPair.slider.name)
		pairItem.setData(comboPair, THING_ROLE)
		pairItem.setData(C_SLIDER_TYPE, TYPE_ROLE)
		pairItem.setData(C_SLIDER_PAR_TYPE, PARENT_ROLE)
		comboPair.minValue = comboPair.slider.minValue
		comboPair.maxValue = comboPair.slider.maxValue
		pairValueItem = QStandardItem()
		pairValueItem.setData(float(comboPair.value), Qt.EditRole)
		pairValueItem.setData(True, VALUE_ROLE)
		pairValueItem.setData(comboPair, THING_ROLE)
		pairValueItem.setData(C_SLIDER_TYPE, TYPE_ROLE)
		pairValueItem.setData(C_SLIDER_PAR_TYPE, PARENT_ROLE)

		parItem.appendRow([pairItem, pairValueItem, QStandardItem()])
		return pairItem

	def buildComboShapeItem(self, parItem, progThing):
		pairItem = QStandardItem(progThing.shape.name)
		pairItem.setData(progThing, THING_ROLE)
		pairItem.setData(C_SHAPE_TYPE, TYPE_ROLE)
		pairItem.setData(C_SHAPE_PAR_TYPE, PARENT_ROLE)
		progThing.minValue = 0.0
		progThing.maxValue = 1.0
		pairValueItem = QStandardItem()
		pairValueItem.setData(float(progThing.value), Qt.EditRole)
		pairValueItem.setData(True, WEIGHT_ROLE)
		pairValueItem.setData(progThing, THING_ROLE)
		pairValueItem.setData(C_SHAPE_TYPE, TYPE_ROLE)
		pairValueItem.setData(C_SHAPE_PAR_TYPE, PARENT_ROLE)
		parItem.appendRow([pairItem, QStandardItem(), pairValueItem])
		return pairItem


	# Selection
	def getSelectedItems(self, tree):
		selIdxs = tree.selectionModel().selectedIndexes()
		filterModel = tree.model()
		model = filterModel.sourceModel()
		items = []
		for selIdx in selIdxs:
			items.append(model.itemFromIndex(filterModel.mapToSource(selIdx)))
		return items

	def getSelectedIndexes(self, tree, filtered=False):
		selIdxs = tree.selectionModel().selectedIndexes()
		if filtered:
			return selIdxs

		filterModel = tree.model()
		model = filterModel.sourceModel()
		indexes = []
		for selIdx in selIdxs:
			indexes.append(filterModel.mapToSource(selIdx))
		return indexes

	# Item Mapping
	def buildItemMap(self):
		sRoot = self.getTreeRoot(self.uiSliderTREE)
		cRoot = self.getTreeRoot(self.uiComboTREE)
		self._itemMap = {}
		self._sliderTreeMap = {}
		self._comboTreeMap = {}
		for par in [sRoot, cRoot]:
			if par is sRoot:
				treeMap = self._sliderTreeMap
			else:
				treeMap = self._comboTreeMap
			queue = [par]
			ret = []
			while queue:
				item = queue.pop()
				if not item:
					continue
				for row in xrange(item.rowCount()):
					queue.append(item.child(row, 0))

				thing = toPyObject(item.data(THING_ROLE))
				if thing:
					if isinstance(thing, ProgPair):
						self._itemMap.setdefault(thing.shape, []).append(item)
						treeMap.setdefault(thing.shape, []).append(item)
					elif isinstance(thing, ComboPair):
						self._itemMap.setdefault(thing.slider, []).append(item)
						treeMap.setdefault(thing.slider, []).append(item)
					else:
						self._itemMap.setdefault(thing, []).append(item)
						treeMap.setdefault(thing, []).append(item)

		self.uiSliderTREE.model().invalidateFilter()
		self.uiComboTREE.model().invalidateFilter()

	# Tree traversal
	def partitionItemsByType(self, items):
		out = {}
		for item in items:
			t = toPyObject(item.data(TYPE_ROLE))
			out.setdefault(t, []).append(item)
		return out

	def filterItemsByType(self, items, role):
		out = []
		for item in items:
			t = toPyObject(item.data(TYPE_ROLE))
			if t == role:
				out.append(item)
		return out

	def getTreeRoot(self, tree):
		model = tree.model().sourceModel()
		topRoot = model.invisibleRootItem()
		root = topRoot.child(0, 0)
		return root

	def searchTreeForType(self, tree, role, par=None):
		if par is None:
			par = self.getTreeRoot(tree)
			if par is None:
				return []
		queue = [par]
		ret = []
		while queue:
			item = queue.pop()
			for row in xrange(item.rowCount()):
				queue.append(item.child(row, 0))

			typ = toPyObject(item.data(TYPE_ROLE))
			if typ == role:
				ret.append(item)
		return ret

	def searchParentsForType(self, item, typeRole):
		while True:
			if toPyObject(item.data(TYPE_ROLE)) == typeRole:
				return item
			item = item.parent()
			if not item or not item.index().isValid():
				break
		return QStandardItem()

	# Tree Index Traversal
	def getTreeRootIndex(self, tree, filtered):
		filterModel = tree.model()
		model = filterModel.sourceModel()
		topRoot = model.invisibleRootItem()
		root = topRoot.child(0, 0)
		rootIndex = root.index()
		if filtered and rootIndex.isValid():
			return filterModel.mapFromSource(rootIndex)
		return rootIndex

	def searchTreeForTypeIndex(self, tree, role, parIdx=None, filtered=False):
		if parIdx is None:
			parIdx = self.getTreeRootIndex(tree, filtered)
			if not parIdx.isValid():
				return []

		queue = [parIdx]
		ret = []
		while queue:
			index = queue.pop()
			if not index.isValid():
				continue
			model = index.model()
			for row in xrange(model.rowCount(index)):
				queue.append(index.child(row, 0))
			typ = toPyObject(model.data(index, TYPE_ROLE))
			if typ == role:
				ret.append(index)
		return ret

	def searchParentsForTypeIndex(self, index, typeRole):
		while True:
			if toPyObject(index.model().data(index, TYPE_ROLE)) == typeRole:
				return index
			index = index.parent()
			if not index or not index.isValid():
				break
		return QModelIndex()

	# Utility
	@staticmethod
	def getNextName(name, currentNames):
		i = 0
		s = set(currentNames)
		while True:
			if not i:
				nn = name
			else:
				nn = name + str(i)
			if nn not in s:
				return nn
			i += 1



class SliderContextMenu(QMenu):
	def __init__(self, tree, parent=None):
		super(SliderContextMenu, self).__init__(parent)
		self._tree = tree

		self.uiAddGroupACT = self.addAction("Add Group")
		self.uiAddSliderACT = self.addAction("Add Slider")
		self.uiAddShapeACT = self.addAction("Add Shape")

		self.addSeparator()

		self.uiComboActiveACT = self.addAction("Combo Active")
		self.uiComboSelectedACT = self.addAction("Combo Selected")

		self.addSeparator()

		self.uiDeleteACT = self.addAction("Delete Selected")

		self.addSeparator()

		self.uiZeroACT = self.addAction("Zero Selected")
		self.uiZeroAllACT = self.addAction("Zero All")

		self.addSeparator()

		self.uiExtractShapeACT = self.addAction("Extract Shape")
		self.uiConnectShapeACT = self.addAction("Connect Shape")
		self.uiMatchShapeACT = self.addAction("Match Shape")
		self.uiClearShapeACT = self.addAction("Clear Shape")

		self.addSeparator()

		self.uiIsolateSelectedACT = self.addAction("Isolate Selected")
		self.uiExitIsolationACT = self.addAction("Exit Isolation")

	def tree(self):
		return self._tree


class ComboContextMenu(QMenu):
	def __init__(self, tree, parent=None):
		super(ComboContextMenu, self).__init__(parent)
		self._tree = tree

		self.uiAddGroupACT = self.addAction("Add Group")
		self.uiAddShapeACT = self.addAction("Add Shape")

		self.addSeparator()

		self.uiDeleteACT = self.addAction("Delete Selected")

		self.addSeparator()

		self.uiSetValsACT = self.addAction("Set Selected Values")

		self.addSeparator()

		self.uiExtractShapeACT = self.addAction("Extract Shape")
		self.uiConnectShapeACT = self.addAction("Connect Shape")
		self.uiMatchShapeACT = self.addAction("Match Shape")
		self.uiClearShapeACT = self.addAction("Clear Shape")

		self.addSeparator()

		self.uiIsolateSelectedACT = self.addAction("Isolate Selected")
		self.uiExitIsolationACT = self.addAction("Exit Isolation")

	def tree(self):
		return self._tree


class SimplexFilterModel(QSortFilterProxyModel):
	def __init__(self, parent=None):
		super(SimplexFilterModel, self).__init__(parent)
		self.filterString = ""
		self.isolateList = []

	def filterAcceptsRow(self, sourceRow, sourceParent):
		column = 0 #always sort by the first column #column = self.filterKeyColumn()
		sourceIndex = self.sourceModel().index(sourceRow, column, sourceParent)
		if sourceIndex.isValid():
			if self.filterString or self.isolateList:
				data = toPyObject(self.sourceModel().data(sourceIndex, THING_ROLE))
				if isinstance(data, (ProgPair, Slider, Combo)):
					sourceItem = self.sourceModel().itemFromIndex(sourceIndex)
					if not self.checkChildren(sourceItem):
						return False

		return super(SimplexFilterModel, self).filterAcceptsRow(sourceRow, sourceParent)

	def checkChildren(self, sourceItem):
		# Recursively check the children of this object.
		# If any child matches the filter, then this object should be shown
		itemString = str(toPyObject(sourceItem.data(Qt.DisplayRole)))

		if self.isolateList:
			if itemString in self.isolateList:
				if self.filterString:
					if fnmatchcase(itemString, "*{0}*".format(self.filterString)):
						return True
				else:
					return True
		elif fnmatchcase(itemString, "*{0}*".format(self.filterString)):
			return True

		if sourceItem.hasChildren():
			for row in xrange(sourceItem.rowCount()):
				if self.checkChildren(sourceItem.child(row, 0)):
					return True
		return False


class ComboFilterModel(SimplexFilterModel):
	""" Filter by slider when Show Dependent Combos is checked """
	def __init__(self, parent=None):
		super(ComboFilterModel, self).__init__(parent)
		self.requires = []
		self.filterRequiresAll = False
		self.filterRequiresAny = False
		self.filterShapes = True

	def filterAcceptsRow(self, sourceRow, sourceParent):
		column = 0 #always sort by the first column #column = self.filterKeyColumn()
		sourceIndex = self.sourceModel().index(sourceRow, column, sourceParent)
		if sourceIndex.isValid():
			data = toPyObject(self.sourceModel().data(sourceIndex, THING_ROLE))
			if self.filterShapes:
				# ignore the SHAPE par if there's nothing under there
				if isinstance(data, Progression):
					if len(data.pairs) <= 2:
						return False
				# Ignore shape things if requested
				if isinstance(data, ProgPair):
					if len(data.prog.pairs) <= 2:
						return False
					elif data.shape.isRest:
						return False
			if (self.filterRequiresAny or self.filterRequiresAll) and self.requires:
				# Ignore items that don't use the required sliders if requested
				if isinstance(data, Combo):
					sliders = [i.slider for i in data.pairs]
					if self.filterRequiresAll:
						if not all(r in sliders for r in self.requires):
							return False
					elif self.filterRequiresAny:
						if not any(r in sliders for r in self.requires):
							return False
		return super(ComboFilterModel, self).filterAcceptsRow(sourceRow, sourceParent)


class SliderFilterModel(SimplexFilterModel):
	""" Hide single shapes under a slider """
	def __init__(self, parent=None):
		super(SliderFilterModel, self).__init__(parent)
		self.doFilter = True

	def filterAcceptsRow(self, sourceRow, sourceParent):
		column = 0 #always sort by the first column #column = self.filterKeyColumn()
		sourceIndex = self.sourceModel().index(sourceRow, column, sourceParent)
		if sourceIndex.isValid():
			if self.doFilter:
				data = toPyObject(self.sourceModel().data(sourceIndex, THING_ROLE))
				if isinstance(data, ProgPair):
					if len(data.prog.pairs) <= 2:
						return False
					elif data.shape.isRest:
						return False

		return super(SliderFilterModel, self).filterAcceptsRow(sourceRow, sourceParent)




def _test():
	app = QApplication(sys.argv)
	d = SimplexDialog()
	d.show()
	sys.exit(app.exec_())

if __name__ == '__main__':
	_test()

<|MERGE_RESOLUTION|>--- conflicted
+++ resolved
@@ -140,12 +140,9 @@
 					   SHAPE_WEIGHT_COL, S_SHAPE_TYPE, S_SLIDER_TYPE, S_GROUP_TYPE,
 					   S_SYSTEM_TYPE, C_SHAPE_TYPE, C_SHAPE_PAR_TYPE, C_SLIDER_TYPE,
 					   C_SLIDER_PAR_TYPE, C_COMBO_TYPE, C_GROUP_TYPE, C_SYSTEM_TYPE,)
-<<<<<<< HEAD
-=======
 
 import utils
 from utils import toPyObject
->>>>>>> c6cbbfcd
 
 # If the decorated method is a slot for some Qt Signal
 # and the method signature is *NOT* the same as the
@@ -218,14 +215,8 @@
 		self._args = []
 		self._function(inst, args)
 
-<<<<<<< HEAD
-# LOAD THE UI base classes
-FormClass, BaseClass = loadUiType(__file__)
-class SimplexDialog(FormClass, BaseClass):
-=======
 
 class SimplexDialog(QMainWindow):
->>>>>>> c6cbbfcd
 	def __init__(self, parent=None, dispatch=None):
 		super(SimplexDialog, self).__init__(parent)
 		QtCompat.loadUi(utils.getUiFile(__file__), self)
