'''
Copyright 2016, Blur Studio

This file is part of Simplex.

Simplex is free software: you can redistribute it and/or modify
it under the terms of the GNU Lesser General Public License as published by
the Free Software Foundation, either version 3 of the License, or
(at your option) any later version.

Simplex is distributed in the hope that it will be useful,
but WITHOUT ANY WARRANTY; without even the implied warranty of
MERCHANTABILITY or FITNESS FOR A PARTICULAR PURPOSE.  See the
GNU Lesser General Public License for more details.

You should have received a copy of the GNU Lesser General Public License
along with Simplex.  If not, see <http://www.gnu.org/licenses/>.
'''

#pylint: disable=no-self-use, fixme, missing-docstring
<<<<<<< HEAD
import os, textwrap
from pluginbase import PluginBase
=======
import textwrap

import maya.cmds as cmds
import maya.OpenMaya as om
import maya.OpenMayaAnim as oma

from Qt.QtWidgets import QAction, QInputDialog, QProgressDialog, QMessageBox, QFileDialog
from Qt import QtCompat

from ..utils import toPyObject
from ..mayaInterface import disconnected
from ..constants import THING_ROLE, C_SHAPE_TYPE, S_SLIDER_TYPE, C_COMBO_TYPE
>>>>>>> fe82d57e

# Registration class
class ToolActions(object):
	def __init__(self, window, system=None):
		self.system = system
		self.window = window
<<<<<<< HEAD
		menu = self.window.menuBar.addMenu('Tools')
=======

		# Build Actions
		blendToTargetACT = QAction("Blend To Target", self.window)
		generateShapeIncrementalsACT = QAction("Generate Shape Incrementals", self.window)
		#generateTimeIncrementalsACT = QAction("Generate Time Incrementals", self.window)
		relaxToSelectionACT = QAction("Relax To Selection", self.window)
		snapShapeToNeutralACT = QAction("Snap Shape To Neutral", self.window)
		softSelectToClusterACT = QAction("Soft Select To Cluster", self.window)
		extractDeltasACT = QAction("Extract Deltas", self.window)
		applyDeltasACT = QAction("Apply Deltas", self.window)
		extractExternalACT = QAction("Extract External", self.window)
		tweakMixACT = QAction("Tweak Mix", self.window)
		extractProgressivesACT = QAction("Extract Progressive", self.window)
		reloadDefinitionACT = QAction("Reload Definition", self.window)
		updateRestShapeACT = QAction("Update Rest Shape", self.window)
		extractCleanComboACT = QAction("Extract Clean Combo", self.window)
		importObjFolderACT = QAction("Import Obj Folder", self.window)


		# Build the menu
		menu = self.window.menuBar.addMenu('Tools')
		menu.addAction(blendToTargetACT)
		menu.addAction(generateShapeIncrementalsACT)
		#menu.addAction(generateTimeIncrementalsACT)
		menu.addAction(relaxToSelectionACT)
		menu.addAction(snapShapeToNeutralACT)
		menu.addAction(softSelectToClusterACT)
		menu.addSeparator()
		menu.addAction(extractDeltasACT)
		menu.addAction(applyDeltasACT)
		menu.addAction(extractExternalACT)
		menu.addAction(tweakMixACT)
		menu.addAction(extractProgressivesACT)
		menu.addAction(reloadDefinitionACT)
		menu.addAction(updateRestShapeACT)
		menu.addAction(extractCleanComboACT)
		menu.addAction(importObjFolderACT)

		# Set up the connections
		blendToTargetACT.triggered.connect(self.blendToTarget)
		generateShapeIncrementalsACT.triggered.connect(self.generateShapeIncrementals)
		#generateTimeIncrementalsACT.triggered.connect(self.generateTimeIncrementals)
		relaxToSelectionACT.triggered.connect(self.relaxToSelection)
		snapShapeToNeutralACT.triggered.connect(self.snapShapeToNeutral)
		softSelectToClusterACT.triggered.connect(self.softSelectToCluster)
		extractDeltasACT.triggered.connect(self.extractDeltas)
		applyDeltasACT.triggered.connect(self.applyDeltas)
		extractExternalACT.triggered.connect(self.extractExternal)
		tweakMixACT.triggered.connect(self.tweakMix)
		extractProgressivesACT.triggered.connect(self.extractProgressives)
		reloadDefinitionACT.triggered.connect(self.reloadDefinition)
		updateRestShapeACT.triggered.connect(self.updateRestShape)
		extractCleanComboACT.triggered.connect(self.extractCleanCombo)
		importObjFolderACT.triggered.connect(self.loadObjFolder)

	def blendToTarget(self):
		sel = cmds.ls(sl=True)
		if len(sel) >= 2:
			blendToTarget(sel[0], sel[1])

	def applyDeltas(self):
		if not self.system:
			return
		sel = cmds.ls(sl=True)
		restShape = self.system.simplex.buildRestShape()
		rest = self.system.extractShape(restShape, live=False, offset=0.0)
		if len(sel) >= 2:
			applyDeltas(sel[0], sel[1], rest)
		cmds.delete(rest)

	def extractDeltas(self):
		if not self.system:
			return
		sel = cmds.ls(sl=True)
		restShape = self.system.simplex.buildRestShape()
		rest = self.system.extractShape(restShape, live=False, offset=0.0)
		if len(sel) >= 2:
			extractDeltas(sel[0], sel[1], rest)
		cmds.delete(rest)

	def generateShapeIncrementals(self):
		sel = cmds.ls(sl=True)[0]
		if len(sel) >= 2:
			# TODO, build a UI for this
			increments = QInputDialog.getInt(self.window, "Increments", "Number of Increments", 4, 1, 100)
			if increments is None:
				return
			generateShapeIncrementals(sel[0], sel[1], increments)

	def generateTimeIncrementals(self):
		# TODO, build a UI for this
		increments = 4
		startFrame = 0
		endFrame = 12
		sel = cmds.ls(sl=True)[0]
		name = sel
		generateTimeIncrementals(name, sel, startFrame, endFrame, increments)

	def relaxToSelection(self):
		sel = cmds.ls(sl=True)
		if len(sel) >= 2:
			relaxToSelection(sel[0], sel[1])

	def snapShapeToNeutral(self):
		sel = cmds.ls(sl=True)
		if len(sel) >= 2:
			snapShapeToNeutral(sel[0], sel[1])
		elif len(sel) == 1:
			restShape = self.system.simplex.buildRestShape()
			rest = self.system.extractShape(restShape, live=False, offset=0.0)
			snapShapeToNeutral(sel[0], rest)
			cmds.delete(rest)

	def softSelectToCluster(self):
		sel = cmds.ls(sl=True, objectsOnly=True)
		if sel:
			softSelectToCluster(sel[0], "{0}_Soft".format(sel[0]))

	def extractExternal(self):
		sel = cmds.ls(sl=True)
		path, fliter = QtCompat.QFileDialog.getSaveFileName(self.window, "Extract External", "", "Simplex (*.smpx)")

		pBar = QProgressDialog("Extracting Simplex from External Mesh", "Cancel", 0, 100, self.window)
		if sel and path:
			extractExternal(self.system, sel[0], path, pBar)
		pBar.close()

	def tweakMix(self):
		if not self.system:
			return
		live = self.window.uiLiveShapeConnectionACT.isChecked()

		comboIndexes = self.window.getFilteredChildSelection(self.window.uiComboTREE, C_SHAPE_TYPE)
		comboShapes = []
		for i in comboIndexes:
			if not i.isValid():
				continue
			progPair = toPyObject(i.model().data(i, THING_ROLE))
			combo = progPair.prog.parent
			if not progPair.shape.isRest:
				comboShapes.append((combo, progPair.shape))

		tweakMix(self.system, comboShapes, live)

	def extractProgressives(self):
		if not self.system:
			return
		live = self.window.uiLiveShapeConnectionACT.isChecked()

		sliderIndexes = self.window.getFilteredChildSelection(self.window.uiSliderTREE, S_SLIDER_TYPE)
		sliders = []
		for i in sliderIndexes:
			if not i.isValid():
				continue
			slider = toPyObject(i.model().data(i, THING_ROLE))
			sliders.append(slider)
		extractProgressives(self.system, sliders, live)

	def reloadDefinition(self):
		reloadDefinition(self.system)

	def updateRestShape(self):
		sel = cmds.ls(sl=True)
		if not sel:
			QMessageBox.warning(self.window, "Nothing Selected", "Nothing Selected")
			return
		sel = sel[0]
		mesh = self.system.DCC.mesh

		# TODO, Check vert number and blendshape input connections
		selVerts = cmds.polyEvaluate(sel, vertex=1)
		meshVerts = cmds.polyEvaluate(mesh, vertex=1)

		if selVerts != meshVerts:
			msg = "Selected object {0} has {1} verts\nBase Object has {2} verts".format(sel, selVerts, meshVerts)
			QMessageBox.warning(self.window, "Vert Mismatch", msg)
			return

		# TODO Check for live connections
		bs = self.system.DCC.shapeNode
		cnx = cmds.listConnections(bs, plugs=1, destination=0, type='mesh')
		if cnx:
			cnxs = ', '.join([i.split('.')[0] for i in cnx])
			cnxs = textwrap.fill(cnxs)
			msg = "Some shapes have a live input connection:\n{0}\n\nThese shapes will not get the update.\nContinue anyway?".format(cnxs)
			btns = QMessageBox.Ok | QMessageBox.Cancel
			bret = QMessageBox.question(self.window, "Live Connections", msg, btns)
			if not bret & QMessageBox.Ok:
				return

		updateRestShape(mesh, sel)

	def extractCleanCombo(self):
		comboIndexes = self.window.getFilteredChildSelection(self.window.uiComboTREE, C_COMBO_TYPE)
		combos = []
		for i in comboIndexes:
			if not i.isValid():
				continue
			combo = toPyObject(i.model().data(i, THING_ROLE))
			combos.append(combo)
		extractCleanCombo(self.system, combos)


	def loadObjFolder(self):
		folder = QFileDialog.getExistingDirectory(self.window, "Obj Folder Import")
		if not folder:
			return
		self.window.importObjFolder(folder)



########################################################################################################
# actual tools
def blendToTarget(source, target):
	''' Quickly blend one object to another '''
	blendAr = cmds.blendShape(source, target)[0]
	cmds.blendShape(blendAr, edit=True, weight=((0, 1)))

def applyDeltas(deltaMesh, targetMesh, rest):
	'''
	Apply the extracted deltas from `extractDeltas` to another object
	'''
	# Create a temporary mesh to hold the sum of the delta and our target
	outputMesh = cmds.duplicate(rest, name='deltaMesh')

	# create that 'sum', and delete the history
	blendNode = cmds.blendShape(deltaMesh, targetMesh, outputMesh)[0]
	cmds.blendShape(blendNode, edit=True, weight=((0, 1), (1, 1)))
	cmds.delete(outputMesh, constructionHistory=True)

	# Connect that 'sum' back into our target, and delete the temp mesh
	cmds.blendShape(outputMesh, targetMesh)
	cmds.delete(outputMesh)

def extractDeltas(original, sculpted, rest):
	'''
	Get the difference between the original and the sculpted meshes
	Then apply that difference to the rest
	'''
	extractedDeltas = cmds.duplicate(rest, name="extractedDeltas")[0]
	deltaBlends = cmds.blendShape(sculpted, original, extractedDeltas)
	cmds.blendShape(deltaBlends, edit=True, weight=((0, 1), (1, -1)))

def generateShapeIncrementals(startObj, endObj, increments):
	'''
	Pick a start object, then an end object, and define a number of incremental steps
	'''
	shapeDup = cmds.duplicate(endObj, name="shapeDup")
	bs = cmds.blendShape(startObj, shapeDup)

	for i in range(1, increments):
		val = float(increments - i) / increments
		percent = int(float(i) * 100 /increments)
		cmds.blendShape(bs, edit=True, weight=((0, val)))
		cmds.duplicate(shapeDup, name="{0}_{1}".format(endObj, percent))

	cmds.delete(shapeDup)
	cmds.select(endObj)

def generateTimeIncrementals(name, thing, startFrame, endFrame, increments):
	'''
	pick an animated object
	pick the endframe
	pick the number of increments
	pick the name for the results
	'''
	cmds.currentTime(startFrame)
	for i in range(1, increments):
		val = float(i) / increments
		percent = int(val * 100)
		newFrame = float(i * (endFrame - startFrame)) / increments
		cmds.currentTime(newFrame)
		nn = "{0}_{1}".format(name, percent)
		cmds.duplicate(thing, name=nn)

	cmds.currentTime(startFrame)
	cmds.select(thing)

def relaxToSelection(source, target):
	'''
	Transfer high-frequency sculpts (like wrinkles) from one shape to another

	This sets up a delta mush on a detailed mesh (source) before blending to a
	less detailed shape (target). Turning up the deltaMush re-applies the
	high-resolution deltas to that less detailed shape so then blend it back
	into the target
	'''
	sourceDup = cmds.duplicate(source, name="deltaMushMesh")[0]
	targetDup = cmds.duplicate(target, name="targetDup")[0]
	deltaMushRelax = cmds.group(sourceDup, name="deltaMushRelax")
	cmds.hide([sourceDup, targetDup, deltaMushRelax])

	cmds.addAttr(deltaMushRelax, longName="smooth_iter", attributeType="long", minValue=0, maxValue=100, defaultValue=10)
	smoothIter = "{0}.smooth_iter".format(deltaMushRelax)
	cmds.setAttr(smoothIter, edit=True, keyable=True)

	blender = cmds.blendShape(targetDup, sourceDup)
	deltaMush = cmds.deltaMush(sourceDup, smoothingIterations=10, smoothingStep=0.5, pinBorderVertices=1, envelope=1)[0]
	cmds.connectAttr(smoothIter, deltaMush+".smoothingIterations", force=True)

	cmds.delete(targetDup)
	finalBlend = cmds.blendShape(sourceDup, target)
	cmds.blendShape(finalBlend, edit=True, weight=((0, 1)))
	cmds.blendShape(blender, edit=True, weight=((0, 1)))

	cmds.select(deltaMushRelax)

def snapShapeToNeutral(source, target):
	'''
	Take a mesh, and find the closest location on the target head, and snap to that
	Then set up a blendShape so the artist can "paint" in the snapping behavior
	'''
	# Make a duplicate of the source and snap it to the target
	snapShape = cmds.duplicate(source, name='snp')
	cmds.transferAttributes(
		target, snapShape,
		transferPositions=1,
		sampleSpace=1, # 0=World, 1=Local, 3=UV
		searchMethod=0, # 0=Along Normal, 1=Closest Location
	)

	# Then delete history
	cmds.delete(snapShape, constructionHistory=True)
	cmds.hide(snapShape)

	# Blend the source to the snappedShape
	bs = cmds.blendShape(snapShape, source)[0]
	cmds.blendShape(bs, edit=True, weight=((0, 1)))

	# But set the weights back to 0.0 for painting
	numVerts = cmds.polyEvaluate(source, vertex=1)
	setter = '{0}.inputTarget[0].inputTargetGroup[0].targetWeights[0:{1}]'.format(bs, numVerts-1)
	weights = [0.0] * numVerts
	cmds.setAttr(setter, *weights, size=numVerts)

def softSelectToCluster(mesh, name):
	# Get the manipulator position for the selection
	cmds.setToolTo('Move')
	currentMoveMode = cmds.manipMoveContext('Move', query=True, mode=True) #Get the original mode
	cmds.manipMoveContext('Move', edit=True, mode=0) #set to the correct mode
	pos = cmds.manipMoveContext('Move', query=True, position=True) # get the position
	cmds.manipMoveContext('Move', edit=True, mode=currentMoveMode) # and reset

	# Grab the soft selection values using the API
	selection = om.MSelectionList()
	ssel = om.MRichSelection()
	ssel.getSelection(selection)

	dagPath = om.MDagPath()
	component = om.MObject()

	vertIter = om.MItSelectionList(selection, om.MFn.kMeshVertComponent)
	elements, weights = [], []

	# TODO Be a bit more explicit here with the mesh, its shapeNode, and the dagPath
	# so we can make sure we don't have multiple meshes with verts selected

	softSel = {}
	while not vertIter.isDone():
		vertIter.getDagPath(dagPath, component)
		dagPath.pop() #Grab the parent of the shape node
		node = dagPath.fullPathName()
		fnComp = om.MFnSingleIndexedComponent(component)
		getWeight = lambda i: fnComp.weight(i).influence() if fnComp.hasWeights() else 1.0

		for i in range(fnComp.elementCount()):
			softSel[fnComp.element(i)] = getWeight(i)
		vertIter.next()

	if not softSel:
		print "No Soft Selection"
		return

	# Build the Cluster and set the weights
	clusterNode, clusterHandle = cmds.cluster(mesh, name=name)
	vnum = cmds.polyEvaluate(mesh, vertex=1)
	weights = [softSel.get(i, 0.0) for i in range(vnum)]
	cmds.setAttr('{0}.weightList[0].weights[0:{1}]'.format(clusterNode, vnum-1), *weights, size=vnum)

	# Reposition the cluster
	cmds.xform(clusterHandle, a=True, ws=True, piv=(pos[0], pos[1], pos[2]))
	clusterShape = cmds.listRelatives(clusterHandle, children=True, shapes=True)
	cmds.setAttr(clusterShape[0] + '.origin', pos[0], pos[1], pos[2])

def extractExternal(system, mesh, path, pBar):
	system.extractExternal(path, mesh, world=True, pBar=pBar)

def tweakMix(system, comboShapes, live):
	# first extract the rest shape non-live
	restGeo = system.extractShape(system.simplex.restShape, live=False, offset=0)

	floatShapes = system.simplex.getFloatingShapes()
	floatShapes = [i.thing for i in floatShapes]

	offset = 5
	for combo, shape in comboShapes:
		offset += 5
		geo = system.extractComboShape(combo, shape, live=live, offset=offset)
		# disconnect the controller from the operator
		tweakShapes = []
		with disconnected(system.DCC.op) as sliderCnx:
			# disconnect any float shapes
			with disconnected(floatShapes):
				# zero all slider vals on the op
				for a in sliderCnx.itervalues():
					cmds.setAttr(a, 0.0)

				# set the combo values
				sliderVals = []
				for pair in combo.pairs:
					cmds.setAttr(sliderCnx[pair.slider.thing], pair.value)

				for shape in system.simplex.shapes[1:]: #skip the restShape
					shapeVal = cmds.getAttr(shape.thing)
					if shapeVal != 0.0: # maybe handle floating point errors
						tweakShapes.append((shape, shapeVal))

		tweakMeshes = []
		with disconnected(system.DCC.shapeNode) as shapeCnx:
			for a in shapeCnx.itervalues():
				cmds.setAttr(a, 0.0)
			for tshape, shapeVal in tweakShapes:
				cmds.setAttr(tshape.thing, shapeVal)
				#print "setAttr", tshape.thing, shapeVal
				tweakMesh = cmds.duplicate(system.DCC.mesh, name='{0}_Tweak'.format(tshape.name))[0]
				tweakMeshes.append(tweakMesh)
				cmds.setAttr(tshape.thing, 0.0)

		# Yeah, yeah, this is REALLY ugly, but it's quick and it works
		tempBS = cmds.blendShape(geo, name='Temp_BS')
		cmds.blendShape(tempBS, edit=True, target=(geo, 0, restGeo, 1.0))
		cmds.blendShape(tempBS, edit=True, weight=[(0, 1.0)])
		cmds.delete(geo, constructionHistory=True)

		# build the actual blendshape
		tweakBS = cmds.blendShape(geo, name="Tweak_BS")
		for i, tm in enumerate(tweakMeshes):
			cmds.blendShape(tweakBS, edit=True, target=(geo, i, tm, 1.0))
		tmLen = len(tweakMeshes)
		cmds.blendShape(tweakBS, edit=True, weight=zip(range(tmLen), [1.0]*tmLen))

		cmds.delete(tweakMeshes)
		cmds.delete(restGeo)

def extractProgressives(system, sliders, live):
	for slider in sliders:
		system.extractProgressive(slider, live, 10.0)

def reloadDefinition(system):
	system.DCC.setSimplexString(
		system.DCC.op,
		system.simplex.dump()
	)

def updateRestShape(mesh, newRest):
	allShapes = cmds.listRelatives(mesh, children=1, shapes=1) or []
	noInter = cmds.listRelatives(mesh, children=1, shapes=1, noIntermediate=1) or []
	inter = list(set(allShapes) - set(noInter))
	if not inter:
		return

	if len(inter) == 1:
		orig = inter[0]
	else:
		origs = [i for i in inter if i.endswith('Origin')]
		if len(origs) != 1:
			return
		orig = origs[0]

	outMesh = '{0}.worldMesh[0]'.format(newRest)
	inMesh = '{0}.inMesh'.format(orig)
>>>>>>> fe82d57e

		searchPath = os.path.join(os.path.dirname(__file__), "{0}Plugins".format(system.dcc.program))
		plugBase = PluginBase('SimplexUI.menuItems')
		plugSource = plugBase.make_plugin_source([searchPath])

<<<<<<< HEAD
		for name in plugSource.list_plugins():
			plugin = plugSource.load_plugin(name)
			plugin.register(self.window, menu)
=======
def extractCleanCombo(system, combos):
	offset = 10
	for combo in combos:
		system.DCC.extractCleanComboShape(combo, offset)
		offset += 5

>>>>>>> fe82d57e
<|MERGE_RESOLUTION|>--- conflicted
+++ resolved
@@ -18,10 +18,6 @@
 '''
 
 #pylint: disable=no-self-use, fixme, missing-docstring
-<<<<<<< HEAD
-import os, textwrap
-from pluginbase import PluginBase
-=======
 import textwrap
 
 import maya.cmds as cmds
@@ -34,16 +30,12 @@
 from ..utils import toPyObject
 from ..mayaInterface import disconnected
 from ..constants import THING_ROLE, C_SHAPE_TYPE, S_SLIDER_TYPE, C_COMBO_TYPE
->>>>>>> fe82d57e
 
 # Registration class
 class ToolActions(object):
 	def __init__(self, window, system=None):
 		self.system = system
 		self.window = window
-<<<<<<< HEAD
-		menu = self.window.menuBar.addMenu('Tools')
-=======
 
 		# Build Actions
 		blendToTargetACT = QAction("Blend To Target", self.window)
@@ -515,21 +507,14 @@
 
 	outMesh = '{0}.worldMesh[0]'.format(newRest)
 	inMesh = '{0}.inMesh'.format(orig)
->>>>>>> fe82d57e
-
-		searchPath = os.path.join(os.path.dirname(__file__), "{0}Plugins".format(system.dcc.program))
-		plugBase = PluginBase('SimplexUI.menuItems')
-		plugSource = plugBase.make_plugin_source([searchPath])
-
-<<<<<<< HEAD
-		for name in plugSource.list_plugins():
-			plugin = plugSource.load_plugin(name)
-			plugin.register(self.window, menu)
-=======
+
+	cmds.connectAttr(outMesh, inMesh, force=1)
+	cmds.refresh(force=1)
+	cmds.disconnectAttr(outMesh, inMesh)
+
 def extractCleanCombo(system, combos):
 	offset = 10
 	for combo in combos:
 		system.DCC.extractCleanComboShape(combo, offset)
 		offset += 5
 
->>>>>>> fe82d57e
